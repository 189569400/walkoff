--- conflicted
+++ resolved
@@ -3,11 +3,8 @@
     - language: python
       os: linux
       python: "2.7"
-<<<<<<< HEAD
-=======
       services:
         - redis-server
->>>>>>> 2ddc2e27
       install:
         - pip install -r requirements.txt && pip install -r requirements-test.txt
         - pip install coverage
