<<<<<<< HEAD
param([string]$mode)

$valid_modes = "init", "build", "push", "up", "status", "stop", "down"

$help = @'

Usage: walkoff.ps1 {mode}

Valid modes:

init    Create requisite artifacts for Walkoff (e.g. pgdata volume, encryption key, etc.)
build   Builds all needed components in walkoff-stack-windows.yml
up      Deploys the Walkoff stack
stop    Removes the Walkoff stack
down    Removes artifacts created for Walkoff by init
'@

function init {
    # Create volume for persisting workflows, globals, server config, etc.
    # Regular bind mounts do not work on Windows for Postgres due to permissions issues.
    Write-Host -NoNewline "Creating walkoff_default network: "
    docker network create --attachable --driver overlay walkoff_default

    Write-Host -NoNewline "Creating local volume for persisting Postgres data: "
    docker volume create --name walkoff_pgdata -d local

    # Create encryption key for encrypting globals, server data.
    Write-Host -NoNewline "Creating secret key for encrypting Walkoff data: "
    docker run --rm python:3.7.4-slim-buster python -c "import os, base64; print(base64.urlsafe_b64encode(os.urandom(32)))" | docker secret create walkoff_encryption_key -
    docker run --rm python:3.7.4-slim-buster python -c "import os, base64; print(base64.urlsafe_b64encode(os.urandom(32)))" | docker secret create walkoff_internal_key -

    if (-Not (Test-Path '.\data\portainer' -PathType Container)) {
        Write-Host "Creating directory for persisting Portainer data: "
        New-Item -Path '.\data\portainer' -ItemType Directory | Out-Null
    }

    if (-Not (Test-Path '.\data\registry' -PathType Container)) {
        Write-Host "Creating directory for persisting Registry data: "
        New-Item -Path '.\data\registry' -ItemType Directory | Out-Null
    }
}

function build {
    # Temporarily bring up registry so we can write to it
    docker-compose -f "walkoff-stack-windows.yml" --log-level ERROR up -d resource_registry

    Write-Host "Beginning build process."

    # Build and push app_sdk first as it is a dependency for all other apps
    docker-compose -f "walkoff-stack-windows.yml" --log-level ERROR build app_sdk
    docker-compose -f "walkoff-stack-windows.yml" --log-level ERROR push app_sdk

    # Build and push everything else
    docker-compose -f "walkoff-stack-windows.yml" --log-level ERROR build
    docker-compose -f "walkoff-stack-windows.yml" --log-level ERROR push

    # Take down the registry until it's needed in up (CRITICAL suppresses walkoff_network not found as it's never created here)
    docker-compose -f "walkoff-stack-windows.yml" --log-level CRITICAL down
}

function up {
    Write-Host "Deploying Walkoff stack..."
    docker stack deploy --compose-file walkoff-stack-windows.yml walkoff

    Write-Host "Some services may take some time to be ready. Use .\walkoff.ps1 status to check on them."
}

function status {

    while(1) {
        $r = docker stack services walkoff | % {$_ -replace '\s{2,}', ','}
        cls
        Write-Host "Watching WALKOFF services (Ctrl+C to quit):"
        $r | ConvertFrom-Csv | Sort-Object -Property Name | Format-Table
        sleep 1
    }
}

function stop {
    Write-Host "Removing Walkoff stack..."
    docker stack rm walkoff
}

function down {
    Write-Host -NoNewline "Removing local volume walkoff_pgdata: "
    docker volume rm walkoff_pgdata

    Write-Host -NoNewline "Removing secret walkoff_encryption_key: "
    docker secret rm walkoff_encryption_key
    docker secret rm walkoff_internal_key

    Write-Host "Removing contents of .\data\registry"
    Remove-Item -recurse ".\data\registry\*"

    Write-Host "Removing contents of .\data\portainer"
    Remove-Item -recurse ".\data\portainer\*"

    Write-Host "Some services may take some time to stop."
}

if ($valid_modes | Where-Object {$mode -like $_}) {
    Invoke-Expression $mode
} else {
    Write-Host $help
}
=======
echo "Preparing Walkoff Bootloader..."
docker build -t walkoff_bootloader -f bootloader/Dockerfile .

echo "Creating walkoff_default network..."
docker network create --attachable=True --driver=overlay walkoff_default

echo "Running bootloader..."
# Ip Address from Docker NAT
$ip = $(docker network inspect bridge --format "{{json .IPAM.Config}}" | ConvertFrom-JSON | %{$_.Gateway})

# Working Directory + data\config
$dc = "/" + $(Get-Location | Select-Object -ExpandProperty Path | %{ $_ -replace "\\", "/" -replace ":", ""} | %{$_.ToLower().Trim("/")} ) + "/data/config.yml"

# Working Directory
$wd = "/" + $(Get-Location | Select-Object -ExpandProperty Path | %{ $_ -replace "\\", "/" -replace ":", ""} | %{$_.ToLower().Trim("/")} )

docker run --rm -it --network walkoff_default --name walkoff_bootloader `
    --mount type=bind,source=/var/run/docker.sock,target=/var/run/docker.sock `
    --mount type=bind,source=$wd,target=$wd `
    --mount type=bind,source=$dc,target=/common_env.yml `
    -e DOCKER_HOST=unix:///var/run/docker.sock `
    -e DOCKER_HOST_IP=$ip `
    --workdir=$wd `
    walkoff_bootloader $args
>>>>>>> 84607263
<|MERGE_RESOLUTION|>--- conflicted
+++ resolved
@@ -1,110 +1,3 @@
-<<<<<<< HEAD
-param([string]$mode)
-
-$valid_modes = "init", "build", "push", "up", "status", "stop", "down"
-
-$help = @'
-
-Usage: walkoff.ps1 {mode}
-
-Valid modes:
-
-init    Create requisite artifacts for Walkoff (e.g. pgdata volume, encryption key, etc.)
-build   Builds all needed components in walkoff-stack-windows.yml
-up      Deploys the Walkoff stack
-stop    Removes the Walkoff stack
-down    Removes artifacts created for Walkoff by init
-'@
-
-function init {
-    # Create volume for persisting workflows, globals, server config, etc.
-    # Regular bind mounts do not work on Windows for Postgres due to permissions issues.
-    Write-Host -NoNewline "Creating walkoff_default network: "
-    docker network create --attachable --driver overlay walkoff_default
-
-    Write-Host -NoNewline "Creating local volume for persisting Postgres data: "
-    docker volume create --name walkoff_pgdata -d local
-
-    # Create encryption key for encrypting globals, server data.
-    Write-Host -NoNewline "Creating secret key for encrypting Walkoff data: "
-    docker run --rm python:3.7.4-slim-buster python -c "import os, base64; print(base64.urlsafe_b64encode(os.urandom(32)))" | docker secret create walkoff_encryption_key -
-    docker run --rm python:3.7.4-slim-buster python -c "import os, base64; print(base64.urlsafe_b64encode(os.urandom(32)))" | docker secret create walkoff_internal_key -
-
-    if (-Not (Test-Path '.\data\portainer' -PathType Container)) {
-        Write-Host "Creating directory for persisting Portainer data: "
-        New-Item -Path '.\data\portainer' -ItemType Directory | Out-Null
-    }
-
-    if (-Not (Test-Path '.\data\registry' -PathType Container)) {
-        Write-Host "Creating directory for persisting Registry data: "
-        New-Item -Path '.\data\registry' -ItemType Directory | Out-Null
-    }
-}
-
-function build {
-    # Temporarily bring up registry so we can write to it
-    docker-compose -f "walkoff-stack-windows.yml" --log-level ERROR up -d resource_registry
-
-    Write-Host "Beginning build process."
-
-    # Build and push app_sdk first as it is a dependency for all other apps
-    docker-compose -f "walkoff-stack-windows.yml" --log-level ERROR build app_sdk
-    docker-compose -f "walkoff-stack-windows.yml" --log-level ERROR push app_sdk
-
-    # Build and push everything else
-    docker-compose -f "walkoff-stack-windows.yml" --log-level ERROR build
-    docker-compose -f "walkoff-stack-windows.yml" --log-level ERROR push
-
-    # Take down the registry until it's needed in up (CRITICAL suppresses walkoff_network not found as it's never created here)
-    docker-compose -f "walkoff-stack-windows.yml" --log-level CRITICAL down
-}
-
-function up {
-    Write-Host "Deploying Walkoff stack..."
-    docker stack deploy --compose-file walkoff-stack-windows.yml walkoff
-
-    Write-Host "Some services may take some time to be ready. Use .\walkoff.ps1 status to check on them."
-}
-
-function status {
-
-    while(1) {
-        $r = docker stack services walkoff | % {$_ -replace '\s{2,}', ','}
-        cls
-        Write-Host "Watching WALKOFF services (Ctrl+C to quit):"
-        $r | ConvertFrom-Csv | Sort-Object -Property Name | Format-Table
-        sleep 1
-    }
-}
-
-function stop {
-    Write-Host "Removing Walkoff stack..."
-    docker stack rm walkoff
-}
-
-function down {
-    Write-Host -NoNewline "Removing local volume walkoff_pgdata: "
-    docker volume rm walkoff_pgdata
-
-    Write-Host -NoNewline "Removing secret walkoff_encryption_key: "
-    docker secret rm walkoff_encryption_key
-    docker secret rm walkoff_internal_key
-
-    Write-Host "Removing contents of .\data\registry"
-    Remove-Item -recurse ".\data\registry\*"
-
-    Write-Host "Removing contents of .\data\portainer"
-    Remove-Item -recurse ".\data\portainer\*"
-
-    Write-Host "Some services may take some time to stop."
-}
-
-if ($valid_modes | Where-Object {$mode -like $_}) {
-    Invoke-Expression $mode
-} else {
-    Write-Host $help
-}
-=======
 echo "Preparing Walkoff Bootloader..."
 docker build -t walkoff_bootloader -f bootloader/Dockerfile .
 
@@ -128,5 +21,4 @@
     -e DOCKER_HOST=unix:///var/run/docker.sock `
     -e DOCKER_HOST_IP=$ip `
     --workdir=$wd `
-    walkoff_bootloader $args
->>>>>>> 84607263
+    walkoff_bootloader $args