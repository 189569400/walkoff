--- conflicted
+++ resolved
@@ -28,13 +28,8 @@
                 <li *ngFor="let interfaceName of interfaceNames">
                   <a class="installedApp" routerLink="/interfaces/{{interfaceName}}"><i class="fa fa-gear"></i><span>{{interfaceName}}</span></a>
                 </li>
-<<<<<<< HEAD
-                <li *ngIf="!interfaceNames.length">
-                  <a class="installedApp"><span>No custom WALKOFF interfaces are installed.</span></a>
-=======
                 <li *ngIf="!interfaceNames || !interfaceNames.length">
                   <span class="dropdown-item">No custom WALKOFF interfaces are installed.</span>
->>>>>>> 48733ce3
                 </li>
               </ul>
             </li>
