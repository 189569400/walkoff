import { Injectable } from '@angular/core';
import { Http, Response, Headers } from '@angular/http';
import { JwtHttp } from 'angular2-jwt-refresh';

import { Device } from '../models/device';
<<<<<<< HEAD
import { DeviceType } from '../models/deviceType';
=======
>>>>>>> 052a31a2

@Injectable()
export class DevicesService {
	constructor (private authHttp: JwtHttp) {
	}

	getDevicesForApp(appName: string) : Promise<Device[]> {
		return this.authHttp.get(`/api/apps/${appName}`)
			.toPromise()
			.then(this.extractData)
			.then(data => data as Device[])
			.catch(this.handleError);
	}

	getAppDevice(appName: string, deviceName: string) : Promise<Device> {
		return this.authHttp.get(`/api/apps/${appName}/devices/${deviceName}`)
			.toPromise()
			.then(this.extractData)
			.then(data => data as Device)
			.catch(this.handleError);
	}

	getDevices() : Promise<Device[]> {
		return this.authHttp.get(`/api/devices`)
			.toPromise()
			.then(this.extractData)
			.then(data => data as Device[])
			.catch(this.handleError);
	}

	addDevice(device: Device) : Promise<Device> {
		return this.authHttp.put(`/api/devices`, device)
			.toPromise()
			.then(this.extractData)
			.then(data => data as Device)
			.catch(this.handleError);
	}

	editDevice(device: Device) : Promise<Device> {
		return this.authHttp.post(`/api/devices`, device)
			.toPromise()
			.then(this.extractData)
			.then(data => data as Device)
			.catch(this.handleError);
	}

	deleteDevice(deviceId: number) : Promise<void> {
		return this.authHttp.delete(`/api/devices/${deviceId}`)
			.toPromise()
			.then(() => null)
			.catch(this.handleError);
	}

	getApps() : Promise<string[]> {
		return this.authHttp.get(`/api/apps`)
			.toPromise()
			.then(this.extractData)
			.catch(this.handleError);
	}

	getDeviceTypes() : Promise<DeviceType[]> {
		return this.http.get(`api/devicetypes`, this.requestOptions)
			.toPromise()
			.then(this.extractData)
			.then(data => data as DeviceType[])
			.catch(this.handleError);
	}
	
	private extractData (res: Response) {
		let body = res.json();
		return body || {};
	}

	private handleError (error: Response | any): Promise<any> {
		let errMsg: string;
		let err: string;
		if (error instanceof Response) {
			const body = error.json() || '';
			err = body.error || body.detail || JSON.stringify(body);
			errMsg = `${error.status} - ${error.statusText || ''} ${err}`;
		} else {
			err = errMsg = error.message ? error.message : error.toString();
		}
		console.error(errMsg);
		throw new Error(err);
	}
}<|MERGE_RESOLUTION|>--- conflicted
+++ resolved
@@ -3,10 +3,7 @@
 import { JwtHttp } from 'angular2-jwt-refresh';
 
 import { Device } from '../models/device';
-<<<<<<< HEAD
 import { DeviceType } from '../models/deviceType';
-=======
->>>>>>> 052a31a2
 
 @Injectable()
 export class DevicesService {
@@ -68,7 +65,7 @@
 	}
 
 	getDeviceTypes() : Promise<DeviceType[]> {
-		return this.http.get(`api/devicetypes`, this.requestOptions)
+		return this.authHttp.get(`api/devicetypes`)
 			.toPromise()
 			.then(this.extractData)
 			.then(data => data as DeviceType[])
