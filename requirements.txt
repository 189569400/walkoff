--- conflicted
+++ resolved
@@ -18,9 +18,6 @@
 jsonschema
 psutil > 5.0.0
 six >= 1.10.0
-<<<<<<< HEAD
 diskcache >= 3.0.1
-=======
 marshmallow >= 2.15, < 3.0.0
-marshmallow-sqlalchemy >= 0.13.0
->>>>>>> adba73f9
+marshmallow-sqlalchemy >= 0.13.0