--- conflicted
+++ resolved
@@ -18,19 +18,7 @@
   docker network create --attachable=True --driver=overlay walkoff_network
 fi
 
-<<<<<<< HEAD
-uname_output="$(uname -s)"
-case "${uname_output}" in
-    Linux*)     docker_host_ip=$(ip -4 addr show docker0 | grep -Po 'inet \K[\d.]+');;
-    *)          docker_host_ip=host.docker.internal;;
-esac
-
-echo "OS detected as $uname_output, using $docker_host_ip as target for locally-hosted services."
-
 docker run --rm -it --network walkoff_network --name walkoff_bootloader \
-=======
-docker run --rm -it --network walkoff_default --name walkoff_bootloader \
->>>>>>> a40c1d2e
     --mount type=bind,source=/var/run/docker.sock,target=/var/run/docker.sock \
     --mount type=bind,source=$(pwd),target=$(pwd) \
     --mount type=bind,source=$(pwd)/data/config.yml,target=/common_env.yml \
