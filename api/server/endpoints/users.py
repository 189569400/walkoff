import logging

from http import HTTPStatus
from sqlalchemy.orm import Session
from fastapi import APIRouter, Depends

from api.server.db.user import User
from api.server.db import add_user
from api.server.db import get_db
from api.server.db.user import DisplayUser, EditUser, EditPersonalUser, AddUser
from api.server.utils.problem import Problem
from api.security import get_jwt_identity


logger = logging.getLogger(__name__)


router = APIRouter()


def userid_getter(db_session: Session, user_id: int):
    return db_session.query(User).filter_by(id=user_id).first()


def username_getter(db_session: Session, username: str):
    return db_session.query(User).filter_by(username=username).first()


@router.get("/", response_model=DisplayUser)
def read_all_users(page: int = 1, db_session: Session = Depends(get_db)):
    # page = request.args.get('page', 1, type=int)
    users = []
    for user in User.query.paginate(page, db_session.config['ITEMS_PER_PAGE'], False).items:
        # check for internal user
        if user.id != 1:
            users.append(user.as_json())
    return users


@router.post("/", response_model=DisplayUser, status_code=201)
def create_user(body: AddUser, db_session: Session = Depends(get_db)):
    data = dict(body)
    username = body.username
    if not User.query.filter_by(username=username).first():
<<<<<<< HEAD
        user = add_user(username=username, password=body.password)
=======
        user = add_user(username=username, password=request.password, db_session=db_session)
>>>>>>> 377e6eb3

        # if request.roles or request.active
        if 'roles' in data or 'active' in data:
            role_update_user_fields(data, user, db_session)

        db_session.commit()
        logger.info(f'User added: {user.as_json()}')
        return user.as_json()
    else:
        logger.warning(f'Cannot create user {username}. User already exists.')
        return Problem.from_crud_resource(
            HTTPStatus.BAD_REQUEST,
            'user',
            'create',
            f'User with username {username} already exists')


@router.get("/{user_id}", response_model=DisplayUser)
def read_user(user_id: int, db_session: Session = Depends(get_db)):
    user = userid_getter(db_session=db_session, user_id=user_id)
    # check for internal user
    if user.id == 1:
        return None, HTTPStatus.FORBIDDEN
    else:
        return user.as_json()


@router.get("/personal_data/{username}", response_model=DisplayUser)
def read_personal_user(username: str, db_session: Session = Depends(get_db)):
    user = username_getter(db_session=db_session, username=username)
    current_id = get_jwt_identity()
    if current_id == user.id:
        return user.as_json()
    else:
        return None, HTTPStatus.FORBIDDEN


@router.get("/permissions", response_model=DisplayUser)
def list_permissions():
    current_id = get_jwt_identity()
    current_user = User.query.filter_by(id=current_id).first()
    return current_user.permission_json()


@router.put("/{user_id}", response_model=DisplayUser)
def update_user(user_id: int, body: EditUser, db_session: Session = Depends(get_db)):
    user = userid_getter(db_session=db_session, user_id=user_id)
    data = dict(body)
    current_user = get_jwt_identity()

    # check for internal user
    if user.id == 1:
        return None, HTTPStatus.FORBIDDEN

    if user.id == current_user:
        # check for super_admin, allows ability to update username/password but not roles/active
        if user.id == 2:
            user.set_roles([2])
            user.active = True
            return update_user_fields(data, user, db_session)
        return role_update_user_fields(data, user, db_session, update=True)
    else:
        # check for super_admin
        if user.id == 2:
            return None, HTTPStatus.FORBIDDEN
        else:
            response = role_update_user_fields(data, user, db_session, update=True)
            if isinstance(response, tuple) and response[1] == HTTPStatus.FORBIDDEN:
                logger.error(f"User {current_user} does not have permission to update user {user_id.id}")
                return Problem.from_crud_resource(
                    HTTPStatus.FORBIDDEN,
                    'user',
                    'update',
                    f"Current user does not have permission to update user {user.id}.")
            else:
                return response


@router.put("/personal_data/{username}", response_model=DisplayUser)
def update_personal_user(username: str, body: EditPersonalUser, db_session: Session = Depends(get_db)):
    user = username_getter(db_session=db_session, username=username)
    data = dict(body)
    current_user = get_jwt_identity()

    # check for internal user
    if user.id == 1:
        return Problem.from_crud_resource(
            HTTPStatus.FORBIDDEN,
            'user',
            'update',
            f"Current user does not have permission to update user {user.id}.")

    # check password
    if user.verify_password(body.old_password):
        if user.id == current_user:
            # allow ability to update username/password but not roles/active
            if user.id == 2:
                user.set_roles([2])
                user.active = True
                return update_user_fields(data, user, db_session)
            else:
                return update_user_fields(data, user, db_session)
        else:
            return Problem.from_crud_resource(
                HTTPStatus.FORBIDDEN,
                'user',
                'update',
                f"Current user does not have permission to update user {user.id}.")
    else:
        return None, HTTPStatus.FORBIDDEN


def role_update_user_fields(data, user, db_session, update=False):
    # ensures inability to update roles for super_admin
    if 'roles' in data and user.id != 2:
        user.set_roles([role['id'] for role in data['roles']])
    if 'active' in data and user.id != 2:
        user.active = data['active']
    if update:
        return update_user_fields(data, user, db_session)


def update_user_fields(data, user, db_session):
    if user.id != 1:
        original_username = str(user.username)
        if 'username' in data and data['username']:
            user_db = User.query.filter_by(username=data['username']).first()
            if user_db is None or user_db.id == user.id:
                user.username = data['username']
            else:
                return Problem(HTTPStatus.BAD_REQUEST, 'Cannot update user.',
                               f"Username {data['username']} is already taken.")
        elif 'new_username' in data and data['new_username']:
            user_db = User.query.filter_by(username=data['old_username']).first()
            if user_db is None or user_db.id == user.id:
                user.username = data['new_username']
            else:
                return Problem(HTTPStatus.BAD_REQUEST, 'Cannot update user.',
                               f"Username {data['new_username']} is already taken.")
        if 'old_password' in data and 'password' in data and \
                data['old_password'] != "" and data['password'] != "":
            logger.info("go there")
            if user.verify_password(data['old_password']):
                user.password = data['password']
            else:
                user.username = original_username
                return Problem.from_crud_resource(
                    HTTPStatus.UNAUTHORIZED,
                    'user',
                    'update',
                    'Current password is incorrect.')
        db_session.commit()
        logger.info(f"Updated user {user.id}. Updated to: {user.as_json()}")
        return user.as_json(), HTTPStatus.OK
    else:
        return None, HTTPStatus.FORBIDDEN


@router.delete("/{user_id}", response_model=DisplayUser)
def delete_user(user_id: int, db_session: Session = Depends(get_db)):
    user = userid_getter(db_session=db_session, user_id=user_id)
    if user.id != get_jwt_identity() and user.id != 1 and user.id != 2:
        db_session.delete(user)
        db_session.commit()
        logger.info(f"User {user.username} deleted")
        return None, HTTPStatus.NO_CONTENT
    else:
        if user.id == get_jwt_identity():
            logger.error(f"Could not delete user {user.id}. User is current user.")
            return Problem.from_crud_resource(HTTPStatus.FORBIDDEN, 'user', 'delete',
                                              'Current user cannot delete self.')
        if user.id == 2:
            logger.error(f"Could not delete user {user.username}. "
                                     f"You do not have permission to delete Super Admin.")
            return Problem.from_crud_resource(HTTPStatus.FORBIDDEN, 'user', 'delete',
                                              'A user cannot delete Super Admin.')
        if user.id == 1:
            logger.error(f"Could not delete user {user.username}. "
                                     f"You do not have permission to delete WALKOFF's internal user.")
            return Problem.from_crud_resource(HTTPStatus.FORBIDDEN, 'user', 'delete',
                                              "A user cannot delete WALKOFF's internal user.")<|MERGE_RESOLUTION|>--- conflicted
+++ resolved
@@ -10,7 +10,6 @@
 from api.server.db.user import DisplayUser, EditUser, EditPersonalUser, AddUser
 from api.server.utils.problem import Problem
 from api.security import get_jwt_identity
-
 
 logger = logging.getLogger(__name__)
 
@@ -42,11 +41,7 @@
     data = dict(body)
     username = body.username
     if not User.query.filter_by(username=username).first():
-<<<<<<< HEAD
         user = add_user(username=username, password=body.password)
-=======
-        user = add_user(username=username, password=request.password, db_session=db_session)
->>>>>>> 377e6eb3
 
         # if request.roles or request.active
         if 'roles' in data or 'active' in data:
