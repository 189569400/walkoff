import json
import logging

from io import BytesIO
<<<<<<< HEAD
from copy import deepcopy
from typing import List
from uuid import UUID
=======
from typing import Union
>>>>>>> 0cb30e85

from pydantic import UUID4
from fastapi import APIRouter, Depends, UploadFile, HTTPException
from starlette.requests import Request
from starlette.responses import StreamingResponse

from motor.motor_asyncio import AsyncIOMotorCollection

from api.server.security import get_jwt_identity
from api.server.db import get_mongo_c, get_mongo_d
from api.server.db.workflow import WorkflowModel
from api.server.db.permissions import AccessLevel, auth_check, creator_only_permissions, \
    default_permissions
from api.server.utils.helpers import regenerate_workflow_ids
from api.server.utils.problems import UniquenessException
from common import mongo_helpers

router = APIRouter()
logger = logging.getLogger(__name__)


@router.post("/",
             response_model=WorkflowModel,
             response_description="The newly created Workflow.",
             status_code=201)
async def create_workflow(request: Request, new_workflow: WorkflowModel,
                          workflow_col: AsyncIOMotorCollection = Depends(get_mongo_c), source: str = None):
    """
    Creates a new Workflow in WALKOFF and returns it.
    """
    walkoff_db = get_mongo_d(request)
    curr_user_id = UUID(await get_jwt_identity(request))

    # if file:
    #     new_workflow = WorkflowModel(**json.loads((await file.read()).decode('utf-8')))
    #
    #     # importing existing workflow
    #     if await mongo_helpers.get_item(workflow_col, WorkflowModel, new_workflow.id_):
    #         old_workflow: WorkflowModel = await mongo_helpers.get_item(workflow_col, WorkflowModel, new_workflow.id_)
    #         new_workflow = await import_existing(curr_user_id=curr_user_id, old_workflow=old_workflow,
    #                                              new_workflow=new_workflow, walkoff_db=walkoff_db)

    permissions = new_workflow.permissions
    access_level = permissions.access_level

    if access_level == AccessLevel.CREATOR_ONLY:
        permissions_model = await creator_only_permissions(curr_user_id)
        new_workflow.permissions = permissions_model
    elif access_level == AccessLevel.EVERYONE:
        permissions_model = await default_permissions(curr_user_id, walkoff_db, "global_variables")
        new_workflow.permissions = permissions_model
    elif access_level == AccessLevel.ROLE_BASED:
        new_workflow.permissions.creator = curr_user_id

    # copying workflows
    if source:
        print("Performing Copy")
        old_workflow: WorkflowModel = await mongo_helpers.get_item(workflow_col, WorkflowModel, UUID(source))
        print(f"Old Workflow: {old_workflow}")
        new_workflow = await copy_workflow(curr_user_id=curr_user_id, old_workflow=old_workflow,
                                           new_workflow=new_workflow, walkoff_db=walkoff_db)
        print(f"New Workflow: {new_workflow}")
    try:
        return await mongo_helpers.create_item(workflow_col, WorkflowModel, new_workflow)
    except:
        UniquenessException("workflow", "create", new_workflow.name)


async def import_existing(curr_user_id: UUID, old_workflow: WorkflowModel, new_workflow: WorkflowModel, walkoff_db):
    to_update = await auth_check(old_workflow, curr_user_id, "update", walkoff_db=walkoff_db)
    if (not to_update):
        raise HTTPException(status_code=403, detail="Forbidden")

    regenerate_workflow_ids(new_workflow)
    new_workflow.name += new_workflow.id_

    return new_workflow


async def copy_workflow(curr_user_id: UUID, old_workflow: WorkflowModel, new_workflow: WorkflowModel, walkoff_db):
    to_update = await auth_check(old_workflow, curr_user_id, "update", walkoff_db=walkoff_db)
    if (not to_update):
        raise HTTPException(status_code=403, detail="Forbidden")

    copied_workflow = deepcopy(old_workflow)
    workflow_dict = dict(copied_workflow)
    regenerate_workflow_ids(workflow_dict)
    copied_workflow = WorkflowModel(**workflow_dict)

    if new_workflow.name:
        copied_workflow.name = new_workflow.name
    else:
        copied_workflow.name += " (Copy)"

    copied_workflow.permissions = new_workflow.permissions

    return copied_workflow


@router.get("/",
            response_model=List[WorkflowModel],
            response_description="List of all Workflows currently loaded in WALKOFF",
            status_code=200)
async def read_all_workflows(request: Request, workflow_col: AsyncIOMotorCollection = Depends(get_mongo_c)):
    """
    Returns a list of all Workflows currently loaded in WALKOFF.
    """
    walkoff_db = get_mongo_d(request)
    curr_user_id = UUID(await get_jwt_identity(request))

    ret = []
    query = await mongo_helpers.get_all_items(workflow_col, WorkflowModel)

    for workflow in query:
        to_read = await auth_check(workflow, curr_user_id, "read", walkoff_db=walkoff_db)
        if to_read:
            ret.append(workflow)

    return ret


@router.get("/{workflow_name_id}",
            response_model=WorkflowModel,
            response_description="The requested Workflow.",
            status_code=200)
async def read_workflow(request: Request, workflow_name_id, mode: str = None,
                        workflow_col: AsyncIOMotorCollection = Depends(get_mongo_c)):
    """
    Returns the Workflow for the specified id or name.
    """
    walkoff_db = get_mongo_d(request)
    curr_user_id = UUID(await get_jwt_identity(request))
    workflow = await mongo_helpers.get_item(workflow_col, WorkflowModel, workflow_name_id)

    to_read = await auth_check(workflow, curr_user_id, "read", walkoff_db=walkoff_db)

    if to_read:
        if mode == "export":
            workflow_str = json.dumps(dict(workflow), sort_keys=True, indent=4, separators=(',', ': ')).encode('utf-8')
            workflow_file = BytesIO()
            workflow_file.write(workflow_str)
            workflow_file.seek(0)
            return StreamingResponse(workflow_file, media_type="application/json")
        else:
            return workflow
    else:
        raise HTTPException(status_code=403, detail="Forbidden")


@router.put("/{workflow_name_id}",
            response_model=WorkflowModel,
            response_description="The newly updated Workflow.",
            status_code=200)
async def update_workflow(request: Request, updated_workflow: WorkflowModel, workflow_name_id: str,
                          workflow_col: AsyncIOMotorCollection = Depends(get_mongo_c)):
    """
    Updates a specific Workflow object (fetched by id or name) and returns it.
    """
    walkoff_db = get_mongo_d(request)
    curr_user_id = UUID(await get_jwt_identity(request))
    old_workflow = await mongo_helpers.get_item(workflow_col, WorkflowModel, workflow_name_id)

    new_permissions = updated_workflow.permissions
    access_level = new_permissions.access_level

    to_update = await auth_check(old_workflow, curr_user_id, "update", walkoff_db=walkoff_db)
    if to_update:
        if access_level == AccessLevel.CREATOR_ONLY:
            updated_workflow.permissions = await creator_only_permissions(curr_user_id)
        elif access_level == AccessLevel.EVERYONE:
            updated_workflow.permissions = await default_permissions(curr_user_id, walkoff_db, "global_variables")
        elif access_level == AccessLevel.ROLE_BASED:
            updated_workflow.permissions.creator = curr_user_id

        return await mongo_helpers.update_item(workflow_col, WorkflowModel, old_workflow.id_, updated_workflow)
    else:
        raise HTTPException(status_code=403, detail="Forbidden")


@router.delete("/{workflow_name_id}",
               response_model=bool,
               response_description="Whether the specified Workflow was deleted.",
               status_code=204)
async def delete_workflow(request: Request, workflow_name_id,
                          workflow_col: AsyncIOMotorCollection = Depends(get_mongo_c)):
    """
    Deletes a specific Workflow object (fetched by id or name).
    """
    walkoff_db = get_mongo_d(request)
    curr_user_id = UUID(await get_jwt_identity(request))

    workflow = await mongo_helpers.get_item(workflow_col, WorkflowModel, workflow_name_id)
    to_delete = await auth_check(workflow, curr_user_id, "delete", walkoff_db=walkoff_db)
    if to_delete:
        return await workflow_col.delete_one(dict(workflow))
    else:
        raise HTTPException(status_code=403, detail="Forbidden")<|MERGE_RESOLUTION|>--- conflicted
+++ resolved
@@ -2,13 +2,9 @@
 import logging
 
 from io import BytesIO
-<<<<<<< HEAD
 from copy import deepcopy
 from typing import List
 from uuid import UUID
-=======
-from typing import Union
->>>>>>> 0cb30e85
 
 from pydantic import UUID4
 from fastapi import APIRouter, Depends, UploadFile, HTTPException
