--- conflicted
+++ resolved
@@ -12,11 +12,9 @@
 from api.server.db.global_variable import GlobalVariable
 
 from api.server.db import get_mongo_c, get_mongo_d
-<<<<<<< HEAD
-from api.security import get_jwt_identity
-=======
+
 from api.server.security import get_jwt_identity
->>>>>>> 0cb30e85
+
 from api.server.db.permissions import auth_check, default_permissions, creator_only_permissions, AccessLevel
 from api.server.utils.problems import UniquenessException
 from common import mongo_helpers
@@ -139,7 +137,7 @@
         key = base64.b64encode(key)
         new_global.value = fernet_encrypt(key, new_global.value)
         return await mongo_helpers.create_item(global_col, GlobalVariable, new_global)
-    except IntegrityError:
+    except:
         UniquenessException("global_variable", "create", new_global.name)
 
 
@@ -176,7 +174,7 @@
             key = base64.b64encode(key)
             updated_global.value = fernet_encrypt(key, updated_global.value)
             return await mongo_helpers.update_item(global_col, GlobalVariable, global_id, updated_global)
-        except (IntegrityError, StatementError):
+        except:
             raise UniquenessException("global_variable", "update", updated_global.name)
     else:
         raise HTTPException(status_code=403, detail="Forbidden")
