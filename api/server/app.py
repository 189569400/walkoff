--- conflicted
+++ resolved
@@ -9,11 +9,7 @@
 from starlette.responses import JSONResponse, HTMLResponse
 import pymongo
 
-<<<<<<< HEAD
-from api.server.endpoints import appapi, dashboards, workflows, users, console, results,  auth, global_variables  #, roles, users,
-=======
-from api.server.endpoints import appapi, dashboards, workflows, users, console, results,  auth, roles
->>>>>>> 45b3fc15
+from api.server.endpoints import appapi, dashboards, workflows, users, console, results,  auth, roles, global_variables
 from api.server.db import DBEngine, get_db, MongoEngine, get_mongo_c
 from api.server.db.user import UserModel
 from api.server.db.role import RoleModel
