import logging
from http import HTTPStatus

from fastapi import FastAPI, Depends
from starlette.requests import Request
from starlette.responses import JSONResponse
import pymongo

from api.server.endpoints import appapi, roles, users, global_variables, auth
from api.server.db import get_roles_by_resource_permission, DBEngine, get_db, MongoEngine, get_mongo_c, \
    initialize_default_resources_super_admin, initialize_default_resources_internal_user, \
    initialize_default_resources_admin, initialize_default_resources_app_developer, \
    initialize_default_resources_workflow_developer, initialize_default_resources_workflow_operator, add_user, Role, \
    User

from api.security import get_raw_jwt, verify_token_in_decoded, verify_token_not_blacklisted, user_has_correct_roles
from common.config import config, static

logger = logging.getLogger("API")

_app = FastAPI()
_walkoff = FastAPI(openapi_prefix="/walkoff")
_db_manager = DBEngine()
_mongo_manager = MongoEngine()

_app.mount("/walkoff", _walkoff)


@_walkoff.on_event("startup")
async def initialize_users():
    db_session = _db_manager.session_maker()
    initialize_default_resources_internal_user(db_session)
    initialize_default_resources_super_admin(db_session)
    initialize_default_resources_admin(db_session)
    initialize_default_resources_app_developer(db_session)
    initialize_default_resources_workflow_developer(db_session)
    initialize_default_resources_workflow_operator(db_session)

    # Setup internal user
    internal_role = db_session(Role).query.filter_by(id=1).first()
    internal_user = db_session.query(User).filter_by(username="internal_user").first()
    if not internal_user:
        key = config.get_from_file(config.INTERNAL_KEY_PATH)
        add_user(username='internal_user', password=key, roles=[2], db_session=db_session)
    elif internal_role not in internal_user.roles:
        internal_user.roles.append(internal_role)

    # Setup Super Admin user
    super_admin_role = db_session.query(Role).filter_by(id=2).first()
    super_admin_user = db_session.query(User).filter_by(username="super_admin").first()
    if not super_admin_user:
        add_user(username='super_admin', password='super_admin', roles=[2], db_session=db_session)
    elif super_admin_role not in super_admin_user.roles:
        super_admin_user.roles.append(super_admin_role)

    # Setup Admin user
    admin_role = db_session.query(Role).filter_by(id=3).first()
    admin_user = db_session.query(User).filter_by(username="admin").first()
    if not admin_user:
        add_user(username='admin', password='admin', roles=[3], db_session=db_session)
    elif admin_role not in admin_user.roles:
        admin_user.roles.append(admin_role)

    db_session.commit()


@_walkoff.on_event("startup")
async def initialize_mongodb():
    await _mongo_manager.init_db()


@_walkoff.middleware("http")
async def db_session_middleware(request: Request, call_next):
    try:
        request.state.db = _db_manager.session_maker()
        request.state.mongo_c = _mongo_manager.collection_from_url(request.url.path)
        response = await call_next(request)
    # except Exception as e:
    #     response = JSONResponse({"Error": "Internal Server Error", "message": str(e)}, status_code=500)
    finally:
        request.state.db.close()

    return response


@_walkoff.middleware("http")
async def jwt_required_middleware(request: Request, call_next):
    db_session = _db_manager.session_maker()
    decoded_token = get_raw_jwt(request)
    verify_token_in_decoded(decoded_token=decoded_token, request_type='access')
    verify_token_not_blacklisted(db_session=db_session, decoded_token=decoded_token, request_type='access')

    response = await call_next(request)
    return response


<<<<<<< HEAD
# @_app.middleware("http")
# async def permissions_accepted_for_resource_middleware(request: Request, call_next):
#     logger.info("Permissions Checking Initiated")
#     db_session = _db_manager.session_maker()
#     request_path = (request.url.path).split("/")
#     logger.info(f"Current request path: {request.url.path}")
#     resource_name = request_path[1]
#     logger.info(f"Current resource name: {resource_name}")
#     request_method = request.method
#     logger.info(f"Current request method: {request_method}")
#     accepted_roles = set()
#     resource_permission = ""
#
#     # TODO: Add check for scheduler "execute" permission
#     if resource_name != ("globals" and "workflows" and "workflowqueue" and "auth" and "appapi"):
#         if request_method == "POST":
#             resource_permission = "create"
#
#         if request_method == "GET":
#             resource_permission = "read"
#
#         if request_method == "PUT":
#             resource_permission = "put"
#
#         if request_method == "DELETE":
#             resource_permission = "delete"
#
#         accepted_roles |= get_roles_by_resource_permission(resource_name, resource_permission, db_session)
#         logger.info(f"Accepted roles: {accepted_roles}")
#         if not user_has_correct_roles(accepted_roles, request):
#             return "Unauthorized View", HTTPStatus.FORBIDDEN
#
#     response = await call_next(request)
#     return response
=======
@_walkoff.middleware("http")
async def permissions_accepted_for_resource_middleware(request: Request, call_next):
    logger.info("Permissions Checking Initiated")
    db_session = _db_manager.session_maker()
    request_path = (request.url.path).split("/")
    logger.info(f"Current request path: {request.url.path}")
    resource_name = request_path[1]
    logger.info(f"Current resource name: {resource_name}")
    request_method = request.method
    logger.info(f"Current request method: {request_method}")
    accepted_roles = set()
    resource_permission = ""

    # TODO: Add check for scheduler "execute" permission
    if resource_name != ("globals" and "workflows" and "workflowqueue" and "auth" and "appapi"):
        if request_method == "POST":
            resource_permission = "create"

        if request_method == "GET":
            resource_permission = "read"

        if request_method == "PUT":
            resource_permission = "put"

        if request_method == "DELETE":
            resource_permission = "delete"

        accepted_roles |= get_roles_by_resource_permission(resource_name, resource_permission, db_session)
        logger.info(f"Accepted roles: {accepted_roles}")
        if not user_has_correct_roles(accepted_roles, request):
            return "Unauthorized View", HTTPStatus.FORBIDDEN

    response = await call_next(request)
    return response
>>>>>>> 4f5288bd


# Include routers here
_walkoff.include_router(auth.router,
                        prefix="/auth",
                        tags=["auth"],
                        dependencies=[Depends(get_db)])

_walkoff.include_router(global_variables.router,
                        prefix="/globals",
                        tags=["globals"],
                        dependencies=[Depends(get_db)])

_walkoff.include_router(users.router,
                        prefix="/users",
                        tags=["users"],
                        dependencies=[Depends(get_db)])

_walkoff.include_router(roles.router,
                        prefix="/roles",
                        tags=["roles"],
                        dependencies=[Depends(get_db)])

_walkoff.include_router(appapi.router,
                        prefix="/apps",
                        tags=["apps"],
                        dependencies=[Depends(get_mongo_c)])

app = _app

#
# # Validate database models before saving them, here.
# # This is here to avoid circular imports.
# with _app.app_context():
#     @event.listens_for(_app.running_context.execution_db.session, "before_flush")
#     def validate_before_flush(session, flush_context, instances):
#         for instance in session.dirty:
#             if isinstance(instance, Workflow):
#                 instance.validate()
#
#
# @_app.after_request
# def after_request(response):
#     response.headers["Cache-Control"] = "no-cache, no-store, must-revalidate, public, max-age=0"
#     response.headers["Expires"] = 0
#     response.headers["Pragma"] = "no-cache"
#     response.headers["X-Accel-Buffering"] = "no"
#     return response
#
# if __name__ == "__main__":
#     import uvicorn
#     uvicorn.run(app, host="0.0.0.0", port=8000)<|MERGE_RESOLUTION|>--- conflicted
+++ resolved
@@ -94,42 +94,6 @@
     return response
 
 
-<<<<<<< HEAD
-# @_app.middleware("http")
-# async def permissions_accepted_for_resource_middleware(request: Request, call_next):
-#     logger.info("Permissions Checking Initiated")
-#     db_session = _db_manager.session_maker()
-#     request_path = (request.url.path).split("/")
-#     logger.info(f"Current request path: {request.url.path}")
-#     resource_name = request_path[1]
-#     logger.info(f"Current resource name: {resource_name}")
-#     request_method = request.method
-#     logger.info(f"Current request method: {request_method}")
-#     accepted_roles = set()
-#     resource_permission = ""
-#
-#     # TODO: Add check for scheduler "execute" permission
-#     if resource_name != ("globals" and "workflows" and "workflowqueue" and "auth" and "appapi"):
-#         if request_method == "POST":
-#             resource_permission = "create"
-#
-#         if request_method == "GET":
-#             resource_permission = "read"
-#
-#         if request_method == "PUT":
-#             resource_permission = "put"
-#
-#         if request_method == "DELETE":
-#             resource_permission = "delete"
-#
-#         accepted_roles |= get_roles_by_resource_permission(resource_name, resource_permission, db_session)
-#         logger.info(f"Accepted roles: {accepted_roles}")
-#         if not user_has_correct_roles(accepted_roles, request):
-#             return "Unauthorized View", HTTPStatus.FORBIDDEN
-#
-#     response = await call_next(request)
-#     return response
-=======
 @_walkoff.middleware("http")
 async def permissions_accepted_for_resource_middleware(request: Request, call_next):
     logger.info("Permissions Checking Initiated")
@@ -164,7 +128,6 @@
 
     response = await call_next(request)
     return response
->>>>>>> 4f5288bd
 
 
 # Include routers here
