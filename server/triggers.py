import json
import logging

from core.executionelements.transform import Transform
from core.executionelements.condition import Condition
from core.helpers import format_exception_message
from .database import db

logger = logging.getLogger(__name__)


class Triggers(db.Model):
    """
    ORM for the triggers in the Walkoff database
    """
    __tablename__ = "triggers"
    id = db.Column(db.Integer, primary_key=True, autoincrement=True)
    name = db.Column(db.String(255), nullable=False)
    playbook = db.Column(db.String(255), nullable=False)
    workflow = db.Column(db.String(255), nullable=False)
    condition = db.Column(db.String(255, convert_unicode=False), nullable=False)
    tag = db.Column(db.String(255), nullable=False)

    def __init__(self, name, playbook, workflow, conditions, tag=''):
        """
        Constructs a Trigger object.
        
        Args:
            name (str): Name of the trigger object.
            playbook (str): Playbook of the workflow to be connected to the trigger.
            workflow (str): The workflow to be connected to the trigger;
            conditions (str): String of the JSON representation of the conditional to be checked by the trigger.
            tag (str, optional): An optional tag (grouping parameter) for the trigger.
        """
        self.name = name
        self.playbook = playbook
        self.workflow = workflow
        self.condition = json.dumps(conditions)
        self.tag = tag

    def edit_trigger(self, data):
        """Edits a Trigger object.
        
        Args:
            data (dict): JSON containing the edited information.
            
        Returns:
            True on successful edit, False otherwise.
        """
        if 'name' in data:
            self.name = data['name']

        if 'playbook':
            self.playbook = data['playbook']

        if 'workflow':
            self.workflow = data['workflow']

        if 'conditions' in data:
            self.condition = json.dumps(data['conditions'])

        if 'tag' in data:
            self.tag = data['tag']

    @staticmethod
    def update_playbook(old_playbook, new_playbook):
        """Updates the Trigger objects associated with a playbook that has since changed its name.

        Args:
            old_playbook (str): The previous name of the playbook.
            new_playbook (str): The new name of the playbook.
        """
        if new_playbook:
            triggers = Triggers.query.filter_by(playbook=old_playbook).all()
            for trigger in triggers:
                trigger.playbook = new_playbook
        db.session.commit()

    @staticmethod
    def update_workflow(old_workflow, new_workflow):
        """Updates the Trigger objects associated with a workflow that has since changed its name.

        Args:
            old_workflow (str): The previous name of the workflow.
            new_workflow (str): The new name of the workflow.
        """
        if new_workflow:
            triggers = Triggers.query.filter_by(workflow=old_workflow).all()
            for trigger in triggers:
                trigger.workflow = new_workflow
        db.session.commit()

    def as_json(self):
        """ Gets the JSON representation of the Trigger object.
        
        Returns:
            The JSON representation of the Trigger object.
        """
        return {'name': self.name,
                'conditions': json.loads(self.condition),
                'playbook': self.playbook,
                'workflow': self.workflow,
                'tag': self.tag}

    @staticmethod
    def execute(data, inputs, triggers=None, tags=None):
        """Tries to match the data in against the conditionals of all the triggers registered in the database.
        
        Args:
            data (str): Data to be used to match against the conditionals
            inputs (list): The input to the first step of the workflow
            triggers (list[str], optional): List of names of the specific trigger to execute
            tags (list[str], optional): A list of tags to find the specific triggers to execute
            
        Returns:
            Dictionary of {"status": <status string>}
        """
        from server.flaskserver import running_context
        triggers_to_execute = set()
        if triggers is not None:
            for trigger in triggers:
                t = Triggers.query.filter_by(name=trigger).first()
                if t:
                    triggers_to_execute.add(t)
        if tags is not None:
            for tag in tags:
                if len(Triggers.query.filter_by(tag=tag).all()) > 1:
                    for t in Triggers.query.filter_by(tag=tag):
                        triggers_to_execute.add(t)
                elif len(Triggers.query.filter_by(tag=tag).all()) == 1:
                    triggers_to_execute.add(Triggers.query.filter_by(tag=tag).first())
        if not (triggers or tags):
            triggers_to_execute = Triggers.query.all()
        returned_json = {'executed': [], 'errors': []}
        for trigger in triggers_to_execute:
            conditionals = json.loads(trigger.condition)
            if all(Triggers.__execute_trigger(conditional, data) for conditional in conditionals):
                workflow_to_be_executed = running_context.controller.get_workflow(trigger.playbook, trigger.workflow)
                if workflow_to_be_executed:
                    if inputs:
                        logger.info(
                            'Workflow {0} executing with input {1}'.format(workflow_to_be_executed.name, inputs))
                    else:
                        logger.info('Workflow {0} executing with no input'.format(workflow_to_be_executed.name))
                    try:
                        uid = running_context.controller.execute_workflow(playbook_name=trigger.playbook,
                                                                          workflow_name=trigger.workflow,
                                                                          start_input=inputs)
                        returned_json["executed"].append({'name': trigger.name, 'id': uid})
                    except Exception as e:
                        returned_json["errors"].append(
                            {trigger.name: "Error executing workflow: {0}".format(format_exception_message(e))})
                else:
                    logger.error('Workflow associated with trigger is not in controller')
                    returned_json["errors"].append({trigger.name: "Workflow could not be found."})

        if not (returned_json["executed"] or returned_json["errors"]):
            logging.debug('No trigger matches data input')

        return returned_json

    @staticmethod
    def __to_new_input_format(args_json):
        return {arg['name']: arg['value'] for arg in args_json}

    @staticmethod
    def __execute_trigger(conditional, data_in):
<<<<<<< HEAD
        transforms = [Transform(action=filter_element['action'],
                                arguments=Triggers.__to_new_input_format(filter_element['args']))
                   for filter_element in conditional['transforms']]
        return Condition(action=conditional['action'],
                         arguments=Triggers.__to_new_input_format(conditional['args']),
=======
        transforms = [Transform(filter_element['app'], filter_element['action'],
                             args=Triggers.__to_new_input_format(filter_element['args']))
                   for filter_element in conditional['transforms']]
        return Condition(conditional['app'], conditional['action'],
                         args=Triggers.__to_new_input_format(conditional['args']),
>>>>>>> 41da4b19
                         transforms=transforms).execute(data_in, {})

    def __repr__(self):
        return json.dumps(self.as_json())

    def __str__(self):
        out = {'name': self.name,
               'conditions': json.loads(self.condition),
               'play': self.playbook,
               'tag': self.tag}
        return json.dumps(out)<|MERGE_RESOLUTION|>--- conflicted
+++ resolved
@@ -165,19 +165,11 @@
 
     @staticmethod
     def __execute_trigger(conditional, data_in):
-<<<<<<< HEAD
-        transforms = [Transform(action=filter_element['action'],
-                                arguments=Triggers.__to_new_input_format(filter_element['args']))
-                   for filter_element in conditional['transforms']]
-        return Condition(action=conditional['action'],
-                         arguments=Triggers.__to_new_input_format(conditional['args']),
-=======
         transforms = [Transform(filter_element['app'], filter_element['action'],
-                             args=Triggers.__to_new_input_format(filter_element['args']))
+                             arguments=Triggers.__to_new_input_format(filter_element['args']))
                    for filter_element in conditional['transforms']]
         return Condition(conditional['app'], conditional['action'],
-                         args=Triggers.__to_new_input_format(conditional['args']),
->>>>>>> 41da4b19
+                         arguments=Triggers.__to_new_input_format(conditional['args']),
                          transforms=transforms).execute(data_in, {})
 
     def __repr__(self):
