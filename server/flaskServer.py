--- conflicted
+++ resolved
@@ -7,7 +7,7 @@
 from flask import render_template, request
 from flask_security import login_required, auth_token_required, current_user, roles_required, roles_accepted
 from flask_security.utils import encrypt_password, verify_and_update_password
-from core import config, interface, controller, helpers
+from core import config, interface, controller
 from core import forms, case
 from core.case import Subscription
 
@@ -60,12 +60,7 @@
     URLS
 """
 
-<<<<<<< HEAD
 @app.route("/", methods=["POST"])
-=======
-
-@app.route("/")
->>>>>>> fd06697c
 @login_required
 def default():
     if current_user.is_authenticated:
