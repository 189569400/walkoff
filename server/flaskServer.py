import os
import ssl
import json
from flask import render_template, request, Response
from flask_security import login_required, auth_token_required, current_user, roles_accepted
from flask_security.utils import encrypt_password, verify_and_update_password
from core import config, controller
from core.context import running_context
from core.helpers import locate_workflows_in_directory
<<<<<<< HEAD
from . import forms, interface
from core.case.subscription import Subscription, set_subscriptions, CaseSubscriptions, add_cases, delete_cases, rename_case
=======
from core import helpers
from . import forms, interface
from core.case.subscription import Subscription, set_subscriptions, CaseSubscriptions, add_cases, delete_cases, \
    rename_case
>>>>>>> f3db8be5
from core.options import Options
import core.case.database as case_database
import core.case.subscription as case_subscription
from . import database, appDevice
from .app import app
from .database import User
from .triggers import Triggers
from gevent import monkey
from server.appBlueprint import get_base_app_functions
from xml.etree import ElementTree

monkey.patch_all()

user_datastore = database.user_datastore

urls = ["/", "/key", "/workflow", "/configuration", "/interface", "/execution/listener", "/execution/listener/triggers",
        "/roles", "/users", "/configuration", '/cases', '/apps']

default_urls = urls
userRoles = database.userRoles
database.initialize_userRoles(urls)
db = database.db


# devClass = appDevice.Device()


# Creates Test Data
@app.before_first_request
def create_user():
    # db.drop_all()
    database.db.create_all()

    if not database.User.query.first():
        # Add Credentials to Splunk app
        # db.session.add(Device(name="deviceOne", app="splunk", username="admin", password="hello", ip="192.168.0.1", port="5000"))

        adminRole = user_datastore.create_role(name="admin", description="administrator", pages=default_urls)
        # userRole = user_datastore.create_role(name="user", description="user")

        u = user_datastore.create_user(email='admin', password=encrypt_password('admin'))
        # u2 = user_datastore.create_user(email='user', password=encrypt_password('user'))

        user_datastore.add_role_to_user(u, adminRole)

        database.db.session.commit()

    if database.db.session.query(appDevice.App).all() == []:
        # initialize app table
        path = os.path.abspath('apps/')
        for name in os.listdir(path):
            if (os.path.isdir(os.path.join(path, name))) and ('cache' not in name):
                database.db.session.add(appDevice.App(app=name, devices=[]))


# Temporary create controller
workflowManager = controller.Controller()
workflowManager.loadWorkflowsFromFile(path="tests/testWorkflows/basicWorkflowTest.workflow")
workflowManager.loadWorkflowsFromFile(path="tests/testWorkflows/multiactionWorkflowTest.workflow")

subs = {'defaultController':
            Subscription(subscriptions=
                         {'multiactionWorkflow':
                              Subscription(events=["InstanceCreated", "StepExecutionSuccess",
                                                   "NextStepFound", "WorkflowShutdown"])})}
set_subscriptions({'testExecutionEvents': CaseSubscriptions(subscriptions=subs)})

"""
    URLS
"""


@app.route("/")
@login_required
def default():
    if current_user.is_authenticated:
        default_page_name = "dashboard"
        args = {"apps": running_context.getApps(), "authKey": current_user.get_auth_token(),
                "currentUser": current_user.email, "default_page": default_page_name}
        return render_template("container.html", **args)
    else:
        return {"status": "Could Not Log In."}


# Returns the API key for the user
@app.route('/key', methods=["GET", "POST"])
@login_required
def loginInfo():
    if current_user.is_authenticated:
        return json.dumps({"auth_token": current_user.get_auth_token()})
    else:
        return {"status": "Could Not Log In."}


@app.route('/apps/', methods=['POST'])
@auth_token_required
@roles_accepted(*userRoles["/apps"])
def list_all_apps():
    return json.dumps({"apps": helpers.list_apps()})


@app.route('/apps/actions', methods=['POST'])
@auth_token_required
@roles_accepted(*userRoles["/apps"])
def list_all_apps_and_actions():
    apps = helpers.list_apps()
    return json.dumps({app: list((set(helpers.list_app_functions(app)) - get_base_app_functions())) for app in apps})


@app.route("/workflows", methods=['POST'])
@auth_token_required
@roles_accepted(*userRoles["/workflow"])
def display_available_workflows():
    workflowss = [os.path.splitext(workflow)[0] for workflow in locate_workflows_in_directory()]
    return json.dumps({"workflows": workflowss})

@app.route("/workflow/templates", methods=['POST'])
@auth_token_required
@roles_accepted(*userRoles["/workflow"])
def display_available_workflow_templates():
    templates = [os.path.splitext(workflow)[0] for workflow in locate_workflows_in_directory(config.templatesPath)]
    return json.dumps({"templates": templates})

<<<<<<< HEAD

@app.route("/workflow/<string:name>/<string:action>", methods=['POST'])
@auth_token_required
@roles_accepted(*userRoles["/workflow"])
=======
@app.route("/workflows/templates", methods=['POST'])
@auth_token_required
@roles_accepted(*userRoles["/workflow"])
def display_available_workflow_templates():
    templates = [os.path.splitext(workflow)[0] for workflow in locate_workflows_in_directory(config.templatesPath)]
    return json.dumps({"templates": templates})


@app.route("/workflow/<string:name>/<string:action>", methods=['POST'])
@auth_token_required
@roles_accepted(*userRoles["/workflow"])
>>>>>>> f3db8be5
def workflow(name, action):
    if action == 'add':
        form = forms.AddPlayForm(request.form)
        if form.validate():
<<<<<<< HEAD
            if form.template.data:
                running_context.controller.createWorkflowFromTemplate(workflow_name=name,
                                                                      template_name=form.template.data)
            else:
                running_context.controller.createWorkflowFromTemplate(workflow_name=name)
        if name in running_context.controller.workflows:
            return json.dumps({'status': 'success'})
        else:
            return json.dumps({'status': 'error'})
=======
            status = 'success'
            template = form.template.data
            if template:
                if template in [os.path.splitext(workflow)[0]
                                for workflow in locate_workflows_in_directory(config.templatesPath)]:
                    running_context.controller.create_workflow_from_template(workflow_name=name,
                                                                             template_name=template)
                else:
                    running_context.controller.create_workflow_from_template(workflow_name=name)
                    status = 'warning: template not found. Using default template'
            else:
                running_context.controller.create_workflow_from_template(workflow_name=name)

            if name in running_context.controller.workflows:

                return json.dumps(
                    {'workflow': {'name': name,
                                  'steps': running_context.controller.workflows[name].get_cytoscape_data(),
                                  'options': running_context.controller.workflows[name].options.as_json()},
                     'status': status})
            else:
                json.dumps({'status': 'error: could not add workflow'})
        else:
            return json.dumps({'status': 'error: invalid form'})
>>>>>>> f3db8be5

    elif action == 'edit':
        if name in running_context.controller.workflows:
            form = forms.EditPlayNameForm(request.form)
            if form.validate():
                enabled = form.enabled.data if form.enabled.data else False
                scheduler = {'type': form.scheduler_type.data if form.scheduler_type.data else 'chron',
<<<<<<< HEAD
                             'autoRun': str(form.autoRun.data).lower() if form.autoRun.data else 'false',
=======
                             'autorun': str(form.autoRun.data).lower() if form.autoRun.data else 'false',
>>>>>>> f3db8be5
                             'args': json.loads(form.scheduler_args.data) if form.scheduler_args.data else {}}
                running_context.controller.workflows[name].options = Options(scheduler=scheduler, enabled=enabled)
                if form.new_name.data:
                    running_context.controller.updateWorkflowName(oldName=name, newName=form.new_name.data)
<<<<<<< HEAD
                return json.dumps({'status': 'success'})
=======
                    name = form.new_name.data

                return json.dumps(
                        {'workflow': {'name': name,
                                      'options': running_context.controller.workflows[name].options.as_json()},
                         'status': 'success'})
>>>>>>> f3db8be5
            else:
                return json.dumps({'status': 'error: invalid form'})
        else:
            return json.dumps({'status': 'error: workflow {0} is not valid'.format(name)})

<<<<<<< HEAD
=======
    if action == 'save':
        if name in running_context.controller.workflows:
            try:
                with open(os.path.join(config.workflowsPath, '{0}.workflow'.format(name)), 'w') as workflow_out:
                    xml = ElementTree.tostring(running_context.controller.workflows[name].to_xml())
                    workflow_out.write(str(xml))
                return json.dumps({"status": "success"})
            except (OSError, IOError) as e:
                return json.dumps({"status": "Error: {0}".format(e.message)})
        else:
            return json.dumps({'status': 'error: workflow {0} is not valid'.format(name)})

    if action == 'delete':
        workflow = [workflow for workflow in helpers.locate_workflows_in_directory()
                    if '{0}.workflow'.format(name) == workflow]
        if workflow:
            workflow = workflow[0]
            os.remove(os.path.join(config.workflowsPath, workflow))
            return json.dumps({'status': 'success'})
        else:
            return json.dumps({'status': 'error: workflow {0} is not valid'.format(name)})

>>>>>>> f3db8be5
    if name in workflowManager.workflows:
        if action == "cytoscape":
            output = workflowManager.workflows[name].returnCytoscapeData()
            return json.dumps(output)
        if action == "execute":
            steps, instances = workflowManager.executeWorkflow(name=name, start="start")
            responseFormat = request.form.get("format")
            if responseFormat == "cytoscape":
                response = json.dumps(helpers.returnCytoscapeData(steps=steps))
                response = str(steps)
            else:
                response = json.dumps(str(steps))
            return Response(response, mimetype="application/json")
<<<<<<< HEAD
    if action == "save":
        form = forms.SavePlayForm(request.form)
        if form.play.data:
            try:
                with open(os.path.join(config.workflowsPath, '{0}.workflow'.format(name)), 'w') as workflow_out:
                    workflow_out.write(form.play.data)
                return json.dumps({"status": "Success"})
            except (OSError, IOError) as e:
                return json.dumps({"status": "Error: {0}".format(e.message)})
=======


@app.route("/workflow/<string:workflow_name>/<string:step_name>/<string:action>", methods=['POST'])
@auth_token_required
@roles_accepted(*userRoles["/workflow"])
def crud_workflow_step(workflow_name, step_name, action):
    pass
>>>>>>> f3db8be5


@app.route('/cases', methods=['POST'])
@auth_token_required
@roles_accepted(*userRoles['/cases'])
def display_cases():
    return json.dumps(case_database.case_db.cases_as_json())


@app.route('/cases/<string:case_name>/<string:action>', methods=['POST'])
@auth_token_required
@roles_accepted(*userRoles['/cases'])
def crud_case(case_name, action):
    if action == 'add':
        case = CaseSubscriptions()
        add_cases({"{0}".format(str(case_name)): case})
        return json.dumps(case_subscription.subscriptions_as_json())
    elif action == 'delete':
        delete_cases([case_name])
        return json.dumps(case_subscription.subscriptions_as_json())
    elif action == 'edit':
        form = forms.EditCaseForm(request.form)
        if form.validate():
            if form.name.data:
                rename_case(case_name, form.name.data)
                if form.note.data:
                    case_database.case_db.edit_case_note(form.name.data, form.note.data)
            elif form.note.data:
                case_database.case_db.edit_case_note(case_name, form.note.data)
            return json.dumps(case_database.case_db.cases_as_json())
    else:
        return json.dumps({"status": "Invalid operation {0}".format(action)})


@app.route('/cases/<string:case_name>', methods=['POST'])
@auth_token_required
@roles_accepted(*userRoles['/cases'])
def display_case(case_name):
    case = case_database.case_db.session.query(case_database.Cases) \
        .filter(case_database.Cases.name == case_name).first()
    if case:
        return json.dumps({'case': case.as_json()})
    else:
        return json.dumps({'status': 'Case with given name does not exist'})


@app.route('/cases/event/<int:event_id>/edit', methods=['POST'])
@auth_token_required
@roles_accepted(*userRoles['/cases'])
def edit_event_note(event_id):
    form = forms.EditEventForm(request.form)
    if form.validate():
        if form.note.data:
            valid_event_id = case_database.case_db.session.query(case_database.EventLog) \
                .filter(case_database.EventLog.id == event_id).all()
            if valid_event_id:
                case_database.case_db.edit_event_note(event_id, form.note.data)
                return json.dumps(case_database.case_db.event_as_json(event_id))
            else:
                return json.dumps({"status": "invalid event"})
    else:
        return json.dumps({"status": "Invalid form"})


@app.route('/cases/subscriptions/available', methods=['POST'])
@auth_token_required
@roles_accepted(*userRoles['/cases'])
def display_possible_subscriptions():
    with open(os.path.join('.', 'data', 'events.json')) as f:
        return f.read()


@app.route('/cases/subscriptions/<string:case_name>/global/edit', methods=['POST'])
@auth_token_required
@roles_accepted(*userRoles['/cases'])
def edit_global_subscription(case_name):
    form = forms.EditGlobalSubscriptionForm(request.form)
    if form.validate():
        global_sub = case_subscription.GlobalSubscriptions(controller=form.controller.data,
                                                           workflow=form.workflow.data,
                                                           step=form.step.data,
                                                           next_step=form.next_step.data,
                                                           flag=form.flag.data,
                                                           filter=form.filter.data)
        success = case_subscription.edit_global_subscription(case_name, global_sub)
        if success:
            return json.dumps(case_subscription.subscriptions_as_json())
        else:
            return json.dumps({"status": "Error: Case name {0} was not found".format(case_name)})
    else:
        return json.dumps({"status": "Error: form invalid"})


@app.route('/cases/subscriptions/<string:case_name>/subscription/<string:action>', methods=['POST'])
@auth_token_required
@roles_accepted(*userRoles['/cases'])
def crud_subscription(case_name, action):
    if action == 'edit':
        form = forms.EditSubscriptionForm(request.form)
        if form.validate():
            success = case_subscription.edit_subscription(case_name, form.ancestry.data, form.events.data)
            if success:
                return json.dumps(case_subscription.subscriptions_as_json())
            else:
                return json.dumps({"status": "Error occurred while editing subscription"})
        else:
            return json.dumps({"status": "Error: Case name {0} was not found".format(case_name)})
    elif action == 'add':
        form = forms.AddSubscriptionForm(request.form)
        if form.validate():
            case_subscription.add_subscription(case_name, form.ancestry.data, form.events.data)
            return json.dumps(case_subscription.subscriptions_as_json())
    elif action == 'delete':
        form = forms.DeleteSubscriptionForm(request.form)
        if form.validate():
            case_subscription.remove_subscription_node(case_name, form.ancestry.data)
            return json.dumps(case_subscription.subscriptions_as_json())


@app.route('/cases/subscriptions/', methods=['POST'])
@auth_token_required
@roles_accepted(*userRoles['/cases'])
def display_subscriptions():
    return json.dumps(case_subscription.subscriptions_as_json())


@app.route("/configuration/<string:key>", methods=['POST'])
@auth_token_required
@roles_accepted(*userRoles["/configuration"])
def configValues(key):
    if current_user.is_authenticated and key:
        if hasattr(config, key):
            return json.dumps({str(key): str(getattr(config, key))})


# Returns System-Level Interface Pages
@app.route('/interface/<string:name>/display', methods=["POST"])
@auth_token_required
@roles_accepted(*userRoles["/interface"])
def systemPages(name):
    if current_user.is_authenticated and name:
        args = getattr(interface, name)()
        return render_template("pages/" + name + "/index.html", **args)
    else:
        return {"status": "Could Not Log In."}


# Controls execution triggers
@app.route('/execution/listener', methods=["POST"])
@auth_token_required
@roles_accepted(*userRoles["/execution/listener"])
def listener():
    form = forms.incomingDataForm(request.form)
    listener_output = Triggers.execute(form.data.data) if form.validate() else {}
    return json.dumps(listener_output)


@app.route('/execution/listener/triggers', methods=["POST"])
@auth_token_required
@roles_accepted(*userRoles["/execution/listener/triggers"])
def displayAllTriggers():
    result = str(Triggers.query.all())
    return result


@app.route('/execution/listener/triggers/<string:action>', methods=["POST"])
@auth_token_required
@roles_accepted(*userRoles["/execution/listener/triggers"])
def triggerManagement(action):
    if action == "add":
        form = forms.addNewTriggerForm(request.form)
        if form.validate():
            query = Triggers.query.filter_by(name=form.name.data).first()
            if query is None:
                database.db.session.add(
                    Triggers(name=form.name.data, condition=json.dumps(form.conditional.data), play=form.play.data))

                database.db.session.commit()
                return json.dumps({"status": "trigger successfully added"})
            else:
                return json.dumps({"status": "trigger with that name already exists"})
        return json.dumps({"status": "trigger could not be added"})


@app.route('/execution/listener/triggers/<string:name>/<string:action>', methods=["POST"])
@auth_token_required
@roles_accepted(*userRoles["/execution/listener/triggers"])
def triggerFunctions(action, name):
    if action == "edit":
        form = forms.editTriggerForm(request.form)
        trigger = Triggers.query.filter_by(name=name).first()
        if form.validate() and trigger is not None:
            # Ensures new name is unique
            if form.name.data:
                if len(Triggers.query.filter_by(name=form.name.data).all()) > 0:
                    return json.dumps({"status": "device could not be edited"})

            result = trigger.editTrigger(form)

            if result:
                db.session.commit()
                return json.dumps({"status": "device successfully edited"})

        return json.dumps({"status": "device could not be edited"})

    elif action == "remove":
        query = Triggers.query.filter_by(name=name).first()
        if query:
            Triggers.query.filter_by(name=name).delete()
            database.db.session.commit()
            return json.dumps({"status": "removed trigger"})
        elif query is None:
            json.dumps({"status": "trigger does not exist"})
        return json.dumps({"status": "could not remove trigger"})

    elif action == "display":
        query = Triggers.query.filter_by(name=name).first()
        if query:
            return str(query)
        return json.dumps({"status": "could not display trigger"})


# Controls roles
@app.route('/roles/<string:action>', methods=["POST"])
@auth_token_required
@roles_accepted(*userRoles["/roles"])
def roleAddActions(action):
    # Adds a new role
    if action == "add":
        form = forms.NewRoleForm(request.form)
        if form.validate():
            if not database.Role.query.filter_by(name=form.name.data).first():
                n = form.name.data

                if form.description.data is not None:
                    d = form.description.data
                    user_datastore.create_role(name=n, description=d, pages=default_urls)
                else:
                    user_datastore.create_role(name=n, pages=default_urls)

                database.add_to_userRoles(n, default_urls)

                db.session.commit()
                return json.dumps({"status": "role added " + n})
            else:
                return json.dumps({"status": "role exists"})
        else:
            return json.dumps({"status": "invalid input"})
    else:
        return json.dumps({"status": "invalid input"})


@app.route('/roles/<string:action>/<string:name>', methods=["POST"])
@auth_token_required
@roles_accepted(*userRoles["/roles"])
def roleActions(action, name):
    role = database.Role.query.filter_by(name=name).first()

    if role:

        if action == "edit":
            form = forms.EditRoleForm(request.form)
            if form.validate():
                if form.description.data:
                    role.setDescription(form.description.data)
                if form.pages.data:
                    database.add_to_userRoles(name, form.pages)
            return json.dumps(role.display())

        elif action == "display":
            return json.dumps(role.display())
        else:
            return json.dumps({"status": "invalid input"})

    return json.dumps({"status": "role does not exist"})


# Controls non-specific users and roles
@app.route('/users/<string:action>', methods=["POST"])
@auth_token_required
@roles_accepted(*userRoles["/users"])
def userNonSpecificActions(action):
    # Adds a new user
    if action == "add":
        form = forms.NewUserForm(request.form)
        if form.validate():
            if not database.User.query.filter_by(email=form.username.data).first():
                un = form.username.data
                pw = encrypt_password(form.password.data)

                # Creates User
                u = user_datastore.create_user(email=un, password=pw)

                if form.role.entries:
                    u.setRoles(form.role.entries)

                db.session.commit()
                return json.dumps({"status": "user added " + str(u.id)})
            else:
                return json.dumps({"status": "user exists"})
        else:
            return json.dumps({"status": "invalid input"})


# Controls non-specific users and roles
@app.route('/users', methods=["POST"])
@auth_token_required
@roles_accepted(*userRoles["/users"])
def displayAllUsers():
    result = str(User.query.all())
    return result


# Controls non-specific users and roles
@app.route('/users/<string:id_or_email>', methods=["POST"])
@auth_token_required
@roles_accepted(*userRoles["/users"])
def displayUser(id_or_email):
    user = user_datastore.get_user(id_or_email)
    if user:
        return json.dumps(user.display())
    else:
        return json.dumps({"status": "could not display user"})


# Controls users and roles
@app.route('/users/<string:id_or_email>/<string:action>', methods=["POST"])
@auth_token_required
@roles_accepted(*userRoles["/users"])
def userActions(action, id_or_email):
    user = user_datastore.get_user(id_or_email)
    if user:
        if action == "remove":
            if user != current_user:
                user_datastore.delete_user(user)
                db.session.commit()
                return json.dumps({"status": "user removed"})
            else:
                return json.dumps({"status": "user could not be removed"})

        elif action == "edit":
            form = forms.EditUserForm(request.form)
            if form.validate():
                if form.password:
                    verify_and_update_password(form.password.data, user)
                if form.role.entries:
                    user.setRoles(form.role.entries)

            return json.dumps(user.display())

        elif action == "display":
            if user is not None:
                return json.dumps(user.display())
            else:
                return json.dumps({"status": "could not display user"})


# Controls the non-specific app device configuration
@app.route('/configuration/<string:app>/devices', methods=["POST"])
@auth_token_required
@roles_accepted(*userRoles["/configuration"])
def listDevices(app):
    query = running_context.Device.query.all()
    output = []
    if query:
        for device in query:
            for app_elem in device.apps:
                if app_elem.app == app:
                    output.append(device.as_json())
    return json.dumps(output)


# Controls the non-specific app device configuration
@app.route('/configuration/<string:app>/devices/<string:action>', methods=["POST"])
@auth_token_required
@roles_accepted(*userRoles["/configuration"])
def configDevicesConfig(app, action):
    if action == "add":
        form = forms.AddNewDeviceForm(request.form)
        if form.validate():
            if len(running_context.Device.query.filter_by(name=form.name.data).all()) > 0:
                return json.dumps({"status": "device could not be added"})

            running_context.Device.add_device(name=form.name.data, username=form.username.data,
                                              password=form.pw.data, ip=form.ipaddr.data, port=form.port.data,
                                              app_server=app,
                                              extraFields=form.extraFields.data)

            return json.dumps({"status": "device successfully added"})
        return json.dumps({"status": "device could not be added"})
    if action == "all":
        query = running_context.App.query.filter_by(name=app).first()
        output = []
        if query:
            for device in query.devices:
                output.append(device.as_json())

            return json.dumps(output)
    return json.dumps({"status": "could not display all devices"})


# Controls the specific app device configuration
@app.route('/configuration/<string:app>/devices/<string:device>/<string:action>', methods=["POST"])
@auth_token_required
@roles_accepted(*userRoles["/configuration"])
def configDevicesConfigId(app, device, action):
    if action == "display":
        dev = running_context.Device.query.filter_by(name=device).first()
        if dev is not None:
            return json.dumps(dev.as_json())
        return json.dumps({"status": "could not display device"})

    elif action == "remove":
        dev = running_context.Device.query.filter_by(name=device).first()
        if dev is not None:
            dev.delete()
            db.session.commit()
            return json.dumps({"status": "removed device"})
        return json.dumps({"status": "could not remove device"})

    elif action == "edit":
        form = forms.EditDeviceForm(request.form)
        dev = running_context.Device.query.filter_by(name=device).first()
        if form.validate() and dev is not None:
            # Ensures new name is unique
            # if len(devClass.query.filter_by(name=str(device)).all()) > 0:
            #     return json.dumps({"status": "device could not be edited"})

            dev.editDevice(form)

            db.session.commit()
            return json.dumps({"status": "device successfully edited"})
        return json.dumps({"status": "device could not be edited"})


# Start Flask
def start(config_type=None):
    global db, env

    if config.https.lower() == "true":
        # Sets up HTTPS
        if config.TLS_version == "1.2":
            context = ssl.SSLContext(ssl.PROTOCOL_TLSv1_2)
        elif config.TLS_version == "1.1":
            context = ssl.SSLContext(ssl.PROTOCOL_TLSv1_1)
        else:
            context = ssl.SSLContext(ssl.PROTOCOL_TLSv1_2)

        # Provide user with informative error message
        displayIfFileNotFound(config.certificatePath)
        displayIfFileNotFound(config.privateKeyPath)

        context.load_cert_chain(config.certificatePath, config.privateKeyPath)
        app.run(debug=config.debug, ssl_context=context, host=config.host, port=int(config.port), threaded=True)
    else:
        app.run(debug=config.debug, host=config.host, port=int(config.port), threaded=True)


def displayIfFileNotFound(filepath):
    if not os.path.isfile(filepath):
        print("File not found: " + filepath)<|MERGE_RESOLUTION|>--- conflicted
+++ resolved
@@ -7,15 +7,10 @@
 from core import config, controller
 from core.context import running_context
 from core.helpers import locate_workflows_in_directory
-<<<<<<< HEAD
-from . import forms, interface
-from core.case.subscription import Subscription, set_subscriptions, CaseSubscriptions, add_cases, delete_cases, rename_case
-=======
 from core import helpers
 from . import forms, interface
 from core.case.subscription import Subscription, set_subscriptions, CaseSubscriptions, add_cases, delete_cases, \
     rename_case
->>>>>>> f3db8be5
 from core.options import Options
 import core.case.database as case_database
 import core.case.subscription as case_subscription
@@ -132,46 +127,22 @@
     workflowss = [os.path.splitext(workflow)[0] for workflow in locate_workflows_in_directory()]
     return json.dumps({"workflows": workflowss})
 
-@app.route("/workflow/templates", methods=['POST'])
+
+@app.route("/workflows/templates", methods=['POST'])
 @auth_token_required
 @roles_accepted(*userRoles["/workflow"])
 def display_available_workflow_templates():
     templates = [os.path.splitext(workflow)[0] for workflow in locate_workflows_in_directory(config.templatesPath)]
     return json.dumps({"templates": templates})
 
-<<<<<<< HEAD
 
 @app.route("/workflow/<string:name>/<string:action>", methods=['POST'])
 @auth_token_required
 @roles_accepted(*userRoles["/workflow"])
-=======
-@app.route("/workflows/templates", methods=['POST'])
-@auth_token_required
-@roles_accepted(*userRoles["/workflow"])
-def display_available_workflow_templates():
-    templates = [os.path.splitext(workflow)[0] for workflow in locate_workflows_in_directory(config.templatesPath)]
-    return json.dumps({"templates": templates})
-
-
-@app.route("/workflow/<string:name>/<string:action>", methods=['POST'])
-@auth_token_required
-@roles_accepted(*userRoles["/workflow"])
->>>>>>> f3db8be5
 def workflow(name, action):
     if action == 'add':
         form = forms.AddPlayForm(request.form)
         if form.validate():
-<<<<<<< HEAD
-            if form.template.data:
-                running_context.controller.createWorkflowFromTemplate(workflow_name=name,
-                                                                      template_name=form.template.data)
-            else:
-                running_context.controller.createWorkflowFromTemplate(workflow_name=name)
-        if name in running_context.controller.workflows:
-            return json.dumps({'status': 'success'})
-        else:
-            return json.dumps({'status': 'error'})
-=======
             status = 'success'
             template = form.template.data
             if template:
@@ -196,7 +167,6 @@
                 json.dumps({'status': 'error: could not add workflow'})
         else:
             return json.dumps({'status': 'error: invalid form'})
->>>>>>> f3db8be5
 
     elif action == 'edit':
         if name in running_context.controller.workflows:
@@ -204,32 +174,22 @@
             if form.validate():
                 enabled = form.enabled.data if form.enabled.data else False
                 scheduler = {'type': form.scheduler_type.data if form.scheduler_type.data else 'chron',
-<<<<<<< HEAD
-                             'autoRun': str(form.autoRun.data).lower() if form.autoRun.data else 'false',
-=======
                              'autorun': str(form.autoRun.data).lower() if form.autoRun.data else 'false',
->>>>>>> f3db8be5
                              'args': json.loads(form.scheduler_args.data) if form.scheduler_args.data else {}}
                 running_context.controller.workflows[name].options = Options(scheduler=scheduler, enabled=enabled)
                 if form.new_name.data:
                     running_context.controller.updateWorkflowName(oldName=name, newName=form.new_name.data)
-<<<<<<< HEAD
-                return json.dumps({'status': 'success'})
-=======
                     name = form.new_name.data
 
                 return json.dumps(
                         {'workflow': {'name': name,
                                       'options': running_context.controller.workflows[name].options.as_json()},
                          'status': 'success'})
->>>>>>> f3db8be5
             else:
                 return json.dumps({'status': 'error: invalid form'})
         else:
             return json.dumps({'status': 'error: workflow {0} is not valid'.format(name)})
 
-<<<<<<< HEAD
-=======
     if action == 'save':
         if name in running_context.controller.workflows:
             try:
@@ -252,7 +212,6 @@
         else:
             return json.dumps({'status': 'error: workflow {0} is not valid'.format(name)})
 
->>>>>>> f3db8be5
     if name in workflowManager.workflows:
         if action == "cytoscape":
             output = workflowManager.workflows[name].returnCytoscapeData()
@@ -266,17 +225,6 @@
             else:
                 response = json.dumps(str(steps))
             return Response(response, mimetype="application/json")
-<<<<<<< HEAD
-    if action == "save":
-        form = forms.SavePlayForm(request.form)
-        if form.play.data:
-            try:
-                with open(os.path.join(config.workflowsPath, '{0}.workflow'.format(name)), 'w') as workflow_out:
-                    workflow_out.write(form.play.data)
-                return json.dumps({"status": "Success"})
-            except (OSError, IOError) as e:
-                return json.dumps({"status": "Error: {0}".format(e.message)})
-=======
 
 
 @app.route("/workflow/<string:workflow_name>/<string:step_name>/<string:action>", methods=['POST'])
@@ -284,7 +232,6 @@
 @roles_accepted(*userRoles["/workflow"])
 def crud_workflow_step(workflow_name, step_name, action):
     pass
->>>>>>> f3db8be5
 
 
 @app.route('/cases', methods=['POST'])
