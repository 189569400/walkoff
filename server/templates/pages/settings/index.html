--- conflicted
+++ resolved
@@ -1,12 +1,8 @@
 <div id="main" xmlns:padding="http://www.w3.org/1999/xhtml">
     <!--<p> This is the settings page </p> -->
-<<<<<<< HEAD
 
     <script src="{{ url_for('static', filename='pages/settings/main.js' ) }}"> </script>
-=======
-    <script src="{{ url_for('static', filename='plugins/jQueryUI/jquery-ui.js' ) }}"></script>
-    <script src="{{ url_for('static', filename='pages/settings/main.js' ) }}"></script>
->>>>>>> 6b2b0da3
+
     <head>
       <link href="https://fonts.googleapis.com/css?family=Oswald" rel="stylesheet">
       <link href="https://fonts.googleapis.com/css?family=Lato" rel="stylesheet">
@@ -34,7 +30,7 @@
                 padding-left: 50px;
                 padding-top: 20px;
             }
-<<<<<<< HEAD
+
             #formSubmit{
                 position:relative;
                 top:50px;
@@ -46,12 +42,7 @@
                 font-size: 20px;
                 border: none;
                 border-radius:5px;
-=======
 
-            #formSubmit {
-                position: relative;
-                top: 25px;
->>>>>>> 6b2b0da3
             }
 
             h1 {
@@ -93,8 +84,14 @@
     <!-- This div will contain keyword labels with textboxes that are
         auto-populated with the default setting -->
     <div id="settingsWrapper">
-<<<<<<< HEAD
-        <h1 class="settingsHeader"> Settings </h1>
+        <div id="settingsTabs">
+            <ul class="nav nav-tabs" role="tablist">
+                <li id="systemsTab" class="active"><a href="#systemSettings" data-toggle="tab" role="tab">System
+                    Settings</a></li>
+                <li id="userTab"><a href="#userSettings" data-toggle="tab" role="tab">User Settings</a></li>
+            </ul>
+            <div id="systemSettings">
+                <h1 class="settingsHeader"> Settings </h1>
         <hr class="settings-hr">
         <div id="settingsForm">
             <form id="setForm">
@@ -129,46 +126,6 @@
                     </div>
                 <input id="formSubmit" type="submit" value="submit">
             </form>
-=======
-        <div id="settingsTabs">
-            <ul class="nav nav-tabs" role="tablist">
-                <li id="systemsTab" class="active"><a href="#systemSettings" data-toggle="tab" role="tab">System
-                    Settings</a></li>
-                <li id="userTab"><a href="#userSettings" data-toggle="tab" role="tab">User Settings</a></li>
-            </ul>
-            <div id="systemSettings">
-                <h1 class="settingsHeader">System Settings </h1>
-                <div id="settingsForm">
-                    <form id="setForm">
-                        <!-- use jinja and formhelpers.html to populate form -->
-                        <!-- below is pulled from devices\index.html -->
-                        <h3><i> Path Configuration </i></h3>
-                        <div id="pathConfig">
-                            {% from "pages/_formhelpers.html" import render_field %}
-                            {{ render_field(form.templatesPath) }}
-                            {{ render_field(form.profileVisualizationsPath) }}
-                            {{ render_field(form.keywordsPath) }}
-                            {{ render_field(form.dbPath) }}
-                        </div>
-                        <h3><i> Authorization Configuration </i></h3>
-                        <div id="authConfig">
-                            {% from "pages/_formhelpers.html" import render_field %}
-                            {{ render_field(form.TLS_version) }}
-                            {{ render_field(form.certificatePath) }}
-                            {{ render_field(form.https) }}
-                            {{ render_field(form.privateKeyPath) }}
-                        </div>
-                        <h3><i> Interface Configuration </i></h3>
-                        <div id="interfaceConfig">
-                            {% from "pages/_formhelpers.html" import render_field %}
-                            {{ render_field(form.debug) }}
-                            {{ render_field(form.defaultServer) }}
-                            {{ render_field(form.host) }}
-                            {{ render_field(form.port) }}
-                        </div>
-                        <input id="formSubmit" type="submit" value="submit">
-                    </form>
-                </div>
             </div>
             <div id="userSettings">
                 <h1 class="settingsHeader">User Settings</h1>
@@ -199,7 +156,7 @@
                     <!--<option selected="selected" disabled>Select a user</option>-->
                 <!--</select>-->
             </div>
->>>>>>> 6b2b0da3
+
         </div>
     </div>
 </div>