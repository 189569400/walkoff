--- conflicted
+++ resolved
@@ -1,39 +1,65 @@
 <!DOCTYPE html>
 <html lang="en">
+
 <head>
+    <script src="client/node_modules/jquery/dist/jquery.min.js"></script>
     <meta charset="UTF-8">
-    <title> WALKOFF - Automation for Everyone. Login </title>
+    <style>
+        body {
+            font-family: "Roboto", sans-serif;
+        }
 
-    <!-- 1. Load libraries -->
-    <!-- Polyfill(s) for older browsers -->
-    <script src="client/node_modules/core-js/client/shim.min.js"></script>
-    <script src="client/node_modules/zone.js/dist/zone.js"></script>
-    <script src="client/node_modules/rxjs/bundles/Rx.js"></script>
-    <script src="client/node_modules/@angular/core/bundles/core.umd.js"></script>
-    <script src="client/node_modules/@angular/common/bundles/common.umd.js"></script>
-    <script src="client/node_modules/@angular/compiler/bundles/compiler.umd.js"></script>
-    <script src="client/node_modules/@angular/platform-browser/bundles/platform-browser.umd.js"></script>
-    <script src="client/node_modules/@angular/platform-browser-dynamic/bundles/platform-browser-dynamic.umd.js"></script>
-    <script src="client/node_modules/systemjs/dist/system.js"></script>
-    <script src="client/node_modules/typescript/lib/typescript.js"></script>
-    <!-- jQuery 2.2.3 -->
-    <!--<script src="client/plugins/jQuery/jquery-2.2.3.min.js"></script>-->
+        #logo {
+            height: 300px;
+            width: 400px;
+        }
 
-        <!-- 2. Configure SystemJS -->
-    <script src="client/systemjs.config.js"></script>
+        .form {
+            text-align: center;
+        }
+
+        .row {
+            padding-bottom: 10px;
+        }
+    </style>
+</head>
+
+<body>
+    <div class="form">
+        <div class="formHeader">
+            <img id="logo" src="client/login/img/walkoffLogo.png" height="150" width="250" style="padding-left:20px; text-align:center;"
+            />
+            <h2>WALKOFF Login</h2>
+        </div>
+
+        <div id="message"></div>
+        <form id="loginForm" action="/login-process" method="POST">
+            <div class="row">
+                <label class="col-4-xs">Username:</label>
+                <input id="username" type="text" class="col-8-xs" />
+            </div>
+            <div class="row">
+                <label class="col-4-xs">Password:</label>
+                <input id="password" type="password" class="col-8-xs" />
+            </div>
+            <div class="row">
+                <input type="submit" id="login" class="btn btn-primary" value="Login" />
+            </div>
+
+        </form>
+    </div>
     <script>
-<<<<<<< HEAD
-        $("#loginForm").on("submit", function(e){
+        $("#loginForm").on("submit", function (e) {
             e.preventDefault();
             var username = $("#username").val();
             var password = $("#password").val();
             $.ajax({
-                url:'/api/auth',
-                contentType:'application/json',
-                data:JSON.stringify({"username":username, "password": password}),
-                type:"POST",
+                url: '/api/auth',
+                contentType: 'application/json',
+                data: JSON.stringify({ "username": username, "password": password }),
+                type: "POST",
                 async: false,
-                success: function(data){
+                success: function (data) {
                     window.localStorage.setItem("access_token", data["access_token"]);
                     window.localStorage.setItem("refresh_token", data["refresh_token"]);
                     // window.localStorage.setItem("currentUser", username);
@@ -44,12 +70,7 @@
                 }
             });
         });
-=======
-        SystemJS.import('login').catch(function(err){ console.error(err); });
->>>>>>> 15fd1520
     </script>
-</head>
-<body>
-    <login-component></login-component>
 </body>
+
 </html>