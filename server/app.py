import os
import logging

from jinja2 import Environment, FileSystemLoader
from core import helpers
from core.config import paths
import core.config.config
import connexion
from gevent import monkey
from flask_security.utils import encrypt_password
from core.helpers import format_db_path
from flask import Flask

monkey.patch_all()

logger = logging.getLogger(__name__)


def read_and_indent(filename, indent):
    indent = '  ' * indent
    with open(filename, 'r') as file_open:
        return ['{0}{1}'.format(indent, line) for line in file_open]


def compose_yamls():
    with open(os.path.join(paths.swagger_apis, 'api.yaml'), 'r') as api_yaml:
        final_yaml = []
        for line_num, line in enumerate(api_yaml):
            if line.lstrip().startswith('$ref:'):
                split_line = line.split('$ref:')
                reference = split_line[1].strip()
                indentation = split_line[0].count('  ')
                try:
                    final_yaml.extend(read_and_indent(os.path.join(paths.swagger_apis, reference), indentation))
                    final_yaml.append('\n')
                except (IOError, OSError):
                    logger.error('Could not find or open referenced YAML file {0} in line {1}'.format(reference,
                                                                                                      line_num))
            else:
                final_yaml.append(line)
    with open(os.path.join(paths.swagger_apis, 'composed_api.yaml'), 'w') as composed_yaml:
        composed_yaml.writelines(final_yaml)

<<<<<<< HEAD
class CustomFlask(Flask):
    jinja_options = Flask.jinja_options.copy()
    jinja_options.update(dict(
        variable_start_string='<%',
        variable_end_string='%>',
    ))

app = CustomFlask(__name__, static_folder=os.path.abspath('server/static'))
app.jinja_loader = FileSystemLoader(['server/templates'])
=======
>>>>>>> 64583be1

def create_app():
    connexion_app = connexion.App(__name__, specification_dir='swagger/', server='gevent')
    _app = connexion_app.app
    compose_yamls()
    _app.jinja_loader = FileSystemLoader(['server/templates'])
    _app.config.update(
        # CHANGE SECRET KEY AND SECURITY PASSWORD SALT!!!
        SECRET_KEY="SHORTSTOPKEYTEST",
        SQLALCHEMY_DATABASE_URI=format_db_path(core.config.config.walkoff_db_type, os.path.abspath(paths.db_path)),
        SECURITY_PASSWORD_HASH='pbkdf2_sha512',
        SECURITY_TRACKABLE=False,
        SECURITY_PASSWORD_SALT='something_super_secret_change_in_production',
        SECURITY_POST_LOGIN_VIEW='/',
        WTF_CSRF_ENABLED=False,
        STATIC_FOLDER=os.path.abspath('server/static')
    )
    _app.jinja_options = Flask.jinja_options.copy()
    _app.jinja_options.update(dict(
        variable_start_string='<%',
        variable_end_string='%>',
    ))
    _app.config["SECURITY_LOGIN_USER_TEMPLATE"] = "login_user.html"
    _app.config['SQLALCHEMY_TRACK_MODIFICATIONS'] = False

    connexion_app.add_api('composed_api.yaml')
    return _app


# Template Loader
env = Environment(loader=FileSystemLoader("apps"))
app = create_app()


# Creates Test Data
@app.before_first_request
def create_user():
    from server.context import running_context
    from . import database
    from server import flaskserver

    running_context.db.create_all()

    if not database.User.query.first():
        admin_role = running_context.user_datastore.create_role(name='admin',
                                                                description='administrator',
                                                                pages=flaskserver.default_urls)

        u = running_context.user_datastore.create_user(email='admin', password=encrypt_password('admin'))
        running_context.user_datastore.add_role_to_user(u, admin_role)
        running_context.db.session.commit()

    apps = set(helpers.list_apps()) - set([_app.name
                                           for _app in running_context.db.session.query(running_context.App).all()])
    app.logger.debug('Found apps: {0}'.format(apps))
    for app_name in apps:
        running_context.db.session.add(running_context.App(app=app_name, devices=[]))
    running_context.db.session.commit()

    running_context.CaseSubscription.sync_to_subscriptions()

    app.logger.handlers = logging.getLogger('server').handlers<|MERGE_RESOLUTION|>--- conflicted
+++ resolved
@@ -21,7 +21,6 @@
     with open(filename, 'r') as file_open:
         return ['{0}{1}'.format(indent, line) for line in file_open]
 
-
 def compose_yamls():
     with open(os.path.join(paths.swagger_apis, 'api.yaml'), 'r') as api_yaml:
         final_yaml = []
@@ -40,19 +39,6 @@
                 final_yaml.append(line)
     with open(os.path.join(paths.swagger_apis, 'composed_api.yaml'), 'w') as composed_yaml:
         composed_yaml.writelines(final_yaml)
-
-<<<<<<< HEAD
-class CustomFlask(Flask):
-    jinja_options = Flask.jinja_options.copy()
-    jinja_options.update(dict(
-        variable_start_string='<%',
-        variable_end_string='%>',
-    ))
-
-app = CustomFlask(__name__, static_folder=os.path.abspath('server/static'))
-app.jinja_loader = FileSystemLoader(['server/templates'])
-=======
->>>>>>> 64583be1
 
 def create_app():
     connexion_app = connexion.App(__name__, specification_dir='swagger/', server='gevent')
