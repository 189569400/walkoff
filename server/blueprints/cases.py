--- conflicted
+++ resolved
@@ -154,9 +154,8 @@
 @roles_accepted(*running_context.user_roles['/cases'])
 def crud_subscription(case_name, action):
     if action == 'edit':
-        form_data = forms.EditSubscriptionForm(request.form)
-        if form_data.validate():
-            data = {"ancestry": form_data.ancestry.data, "events": form_data.events.data}
+        if request.get_json():
+            data = request.get_json()
             if 'ancestry' in data and 'events' in data:
                 success = case_subscription.edit_subscription(case_name,
                                                               convert_ancestry(data['ancestry']),
@@ -170,18 +169,11 @@
         else:
             return json.dumps({"status": "Error: no JSON in request"})
     elif action == 'add':
-<<<<<<< HEAD
-        data = request.get_json(force=True)
-        if data:
-            if 'ancestry' in data and 'events' in data:
-                case_subscription.add_subscription(case_name, convert_ancestry(data['ancestry']), data['events'])
-=======
         if request.get_json():
             data = request.get_json(force=True)
             if 'ancestry' in data:
                 events = data['events'] if 'events' in data else []
                 case_subscription.add_subscription(case_name, convert_ancestry(data['ancestry']), events)
->>>>>>> fc6324c1
                 return json.dumps(case_subscription.subscriptions_as_json())
             else:
                 return json.dumps({"status": "Error: malformed JSON"})
