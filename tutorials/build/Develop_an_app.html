<!DOCTYPE html>
<html>
<title>WALKOFF-Automation for All</title>
<meta charset="UTF-8">
<meta name="viewport" content="width=device-width, initial-scale=1">
<link rel="stylesheet" href="../../w3.css">
<link rel="stylesheet" href="https://fonts.googleapis.com/css?family=Lato">
<link rel="stylesheet" href="https://fonts.googleapis.com/css?family=Montserrat">
<link rel="stylesheet" href="https://cdnjs.cloudflare.com/ajax/libs/font-awesome/4.7.0/css/font-awesome.min.css">
<link rel="stylesheet" href="https://cdnjs.cloudflare.com/ajax/libs/highlight.js/9.11.0/styles/androidstudio.min.css">
<style>

body,h1,h2,h3,h4,h5,h6 {font-family: "Lato", sans-serif}
.w3-navbar,h1,button {font-family: "Montserrat", sans-serif}
.fa-graduation-cap,.fa-flask{font-size:200px}

#headerDiv{
    background-image:url("../../files/images/headerBackground2.png");
    background-size: 50% auto;
    background-repeat: no-repeat;
    background-position:50% 50%;
}

.imageList {
  list-style-type: none;
}

.topLevelList + h5{
  display:none;
}

.fa-circle, .fa-circle-o{
  font-size:12px;
  padding-right:10px;
}

.code{
    background-color:#edf0f4;
    padding:25px;
}


td{
    padding-right:10px;
    margin-bottom: 25px;
    margin-top:25px;
}

.image{
    text-align:center;
}

.image img{
    max-width:100%;
    max-height:100%;
}

.functionality_list li{
    margin-bottom:20px;
}

.tag{
    background-color:#edf0f4;
    text-align:center;
}

img.media-object.image{
    width:100%;
}

.tutorialTable td{
    border-bottom:1px solid black;
}

</style>
<body>

<script src="https://cdnjs.cloudflare.com/ajax/libs/highlight.js/9.11.0/highlight.min.js"></script>
<script>hljs.initHighlightingOnLoad();</script>
    
<!-- Navbar -->
<div class="w3-top">
  <div class="w3-bar w3-blue-grey w3-card-2 w3-left-align w3-large">
    <a class="w3-bar-item w3-button w3-hide-medium w3-hide-large w3-opennav w3-right w3-padding-large w3-hover-white w3-large w3-red" href="javascript:void(0);" onclick="myFunction()" title="Toggle Navigation Menu"><i class="fa fa-bars"></i></a>
    <a href="../../index.html" class="w3-bar-item w3-button w3-padding-large w3-white">Home</a>
    <a href="../../documentation/build/index.html" class="w3-bar-item w3-button w3-hide-small w3-padding-large w3-hover-white">Documentation</a>
    <a href="https://github.com/iadgov/WALKOFF" class="w3-bar-item w3-button w3-hide-small w3-padding-large w3-hover-white">Source</a>
    <a href="../../swagger/index.html" class="w3-bar-item w3-button w3-hide-small w3-padding-large w3-hover-white">API</a>
    <a href="index.html" class="w3-bar-item w3-button w3-hide-small w3-padding-large w3-hover-white">Tutorials</a>
  </div>

  <!-- Navbar on small screens -->
  <div id="navDemo" class="w3-navblock w3-white w3-hide w3-hide-large w3-hide-medium w3-large">
    <a class="w3-padding-large" href="../../documentation/build/index.html">Documentation</a>
    <a class="w3-padding-large" href="https://github.com/iadgov/WALKOFF">Source</a>
    <a class="w3-padding-large" href="../../swagger/index.html">API</a>
    <a class="w3-padding-large" href="index.html">Tutorials</a>
  </div>
</div>

<!-- Header -->
<header id="headerDiv" class="w3-container w3-black w3-center w3-padding-64">
  <h1 class="headerText w3-margin w3-jumbo">WALKOFF</h1>
  <h5 class="headerText w3-margin w3-xxxlarge">Tutorials</h5>
</header>

<div class="w3-row-padding w3-padding-64 w3-container">
  <div class="w3-content">
    <div class="w3-twothird">
      <h1>Develop an app</h1>
        <h4><b>1. Create a Python package in the apps directory with the name of the app you want to create.</b></h4>
        <p>In this example we will be recreating the some of the functions of the HelloWorld App in the apps directory,
            so we'll call our package HelloWorld. The <code>apps</code> directory should look like this:</p>
        <pre><code class="console">
WALKOFF
|-- apps
  |-- __init__.py
  |-- HelloWorld
    |-- __init__.py
  |-- [Other apps]
        </code></pre>
        <p>The <code>__init__.py</code> can just be an empty file</p>

        <h4><b>2. Create a basic Main class inside of <code>main.py</code></b></h4>
        <p>Inside of the HelloWorld package, we need to create a <code>main.py</code> module. Inside of this module,
        we will define a class called <code>Main</code> which will extend the <code>App</code> class from the
            <code>apps.__init__</code> module. This class is the primary interface to the WALKOFF orchestrator.
        There are only two requirements for this class: </p>
        <ol>
            <li>The <code>__init__</code> function must take a name and a device as parameters</li>
            <li>A method named shutdown must be implemented</li>
        </ol>
        <p>The first requirement is needed to initialize the App's base class. If we expect any cleanup would be necessary
            to terminate a session with the app, we need to override a method called "shutdown". In our example,
            we won't need any so the only code we'll put in that function will be the keyword <code>pass</code></p>

        <pre><code class="python">
from apps import App

class Main(App):
    def __init__(self, name, device):
        App.__init__(self, name, device)
        </code></pre>

        <h4><b>3. Write some methods</b></h4>
        <p>Each method you write in this class can be turned into an action.  We are going to start with the standard
            "Hello World" action,  an action which takes an argument called "number" and increments it by one, an
            action which returns a specific letter of a string at a given index, and an action which prints a message to
            the console.
            </p>
            <pre><code class="python">
from apps import App

class Main(App):
    def __init__(self, name, device):
        App.__init__(self, name, device)

    def hello_world(self):
        return self.introMessage

    def returnPlusOne(self, number):
        return number + 1

    def get_letter(self, string_in, index):
        return string_in[index]

    def print_message(self, message):
        print(message)
        return 'success'

            </code></pre>
        <h4><b>4. Convert the methods to actions</b></h4>
        <p>To mark a method in your class as an action, you decorate the method with the <code>action</code> decorator
            from the apps package. Also note you cannot use <code>@staticmethod</code> or <code>@classmethod</code>
            decorators in combination with the <code>@action</code> decorator, so your actions must be ordinary methods</p>
            <pre><code class="python">
from apps import App, action

class Main(App):
    def __init__(self, name, device):
        App.__init__(self, name, device)

    @action
    def hello_world(self):
        return self.introMessage

    @action
    def returnPlusOne(self, number):
        return number + 1

    @action
    def get_letter(self, string_in, index):
        return string_in[index]

    @action
    def print_message(self, message):
        print(message)
        return 'success'

            </code></pre>
        <h4><b>5. Create the <code>api.yaml</code> YAML metadata file to convert the methods to actions</b></h4>
        <p>For WALKOFF to recognize a method as an action, it must have an entry in the apps's api.yaml file,
            which is located in the app directory. The minimum required entry of the <code>api.yaml</code>
            is as follows:</p>
        <pre><code class="yaml">
walkoff: '0.1'
info:
  title: HelloWorld
  version: 1.0.0
actions:
  hello world:
    run: hello_world
    returns:
      Success:
        schema:
          type: object
          properties:
            message:
              type: string
  plus one:
    run: returnPlusOne
    parameters:
      - name: number
        type: number
        required: true
    returns:
      Success:
        schema:
          type: number
  get letter:
    run: get_letter
    parameters:
      - name: string_in
        type: string
        required: true
      - name: index
        type: integer
        required: true
    returns:
      Success:
        schema:
          type: string
  print message:
    run: print_message
    parameters:
      - name: message
        type: string
        required: true
    returns:
      Success:
        schema:
          type: string
        </code></pre>
        <p>Some things to notice about the API specification:</p>
        <ol>
            <li>The top-level name of the action does not necessarily match the "run" field of the action. This name
                will be displayed on web interface, so it can and should be human-readable. The "run" must be the same
                name as the method which describes the action.</li>
            <li>The name of the parameter must match the name of the argument in the action.</li>
            <li>When your action is executed, inputs of different types will be cast into the appropriate types if
                possible, so there should be no reason to cast your arguments into the correct types in the action</li>
            <li>JSON schema descriptions such as limiting the length of the string or the maximum value of a number or
                integer are available to further validate the parameter. To learn more, look at
                <a href="App_api_schema.html">App Api Schemas</a>.</li>
<<<<<<< HEAD
            <li>It is good practice to return something from an action to help with debugging your action.</li>
            <li>The return types of the actions are not validated, only the inputs to the actions.</li>
=======
            <li>It is good practice to return something from an action to help with debugging your action. If you wish
                to omit a return type, you do not need to specify any returns.</li>
            <li>The return types of the actions are not validated, only the inputs to the actions are validated.</li>
>>>>>>> da29b544
        </ol>
        <p>We should give a little more information to help a user know more about what our app and its actions do. In
            particular, we should include descriptions on the action parameters. These will be rendered on the workflow
            editor and will help a user use your app better.</p>
        <pre><code class="yaml">
walkoff: '0.1'
info:
  title: HelloWorld
  version: 1.0.0
  description: A simple tutorial app
  contact:
    name: Walkoff Team
    email: some_email@company.com
  license:
    name: Creative Commons
actions:
  hello world:
    run: hello_world
    description: Says hello
    returns:
      Success:
        description: A greeting message object
        schema:
          type: object
          properties:
            message:
              description: A greeting
              type: string
              enum: [Hello World]
  plus one:
    run: returnPlusOne
    description: Adds one to a number
    parameters:
      - name: number
        description: The number to add to
        type: number
        required: true
        example: 5
    returns:
      Success:
        description: The incremented number
        schema:
          type: number
  get letter:
    run: get_letter
    description: Gets a letter at a specified index from a string
    parameters:
      - name: string_in
        type: string
        required: true
        description: The string which will searched
        example: This is my string
      - name: index
        type: integer
        required: true
        description: The index of the letter
        example: 3
    returns:
      Success:
        description: The letter at the given position
        schema:
          type: string
          example: s
  print message:
    run: print_message
    description: Prints a message to teh screen
    parameters:
      - name: message
        type: string
        required: true
        example: This is my message
    returns:
      Success:
        description: Completed successfully
        schema:
          type: string
          enum: [success]
        </code></pre>
        <p>If you are concerned about whether or not your app API is correct, you can do a quick scan by running the
            <code>validateappfunctions.py</code> script included at the root of the WALKOFF repository.</p>
            <pre><code class="console">
python validateappfunctions.py --apps HelloWorld
            </code></pre>
        <p>You can see more options using </p>
        <pre><code class="console">
python validateappfunctions.py --help
        </code></pre>
        <p>Note that this script only validates some aspects of the app API, and does not guarantee correctness. It is
                possible that you may have some runtime or other errors in your app API.</p>
        <h4><b>Congratulations! You now have made your first WALKOFF app.</b></h4>
        <p>Go have a look in the webapp and see the name of your app included in the "Installed Apps" portion of the
            dashboard and see the actions you defined included in the workflow editor. Next you'll learn how to manage
            your app's dependencies. </p>
        <div align="center" style="border:1px solid blue">
            <h5><a href="Manage_app_dependencies.html">Next >></a></h5>
        </div>
        <h4><b>More</b></h4>
        <h5><a href="Event_driven_app_actions.html">Event-driven app actions</a></h5>
        <h5><a href="Actions_with_multiple_return_codes.html">Action return codes</a></h5>
        <h5><a href="App_api_schema.html">App Api Schemas</a></h5>
    </div>

   <div class="w3-third w3-center">
      <i class="fa fa-graduation-cap w3-padding-64 w3-text-blue-grey"></i>
    </div>
  </div>
</div>

<div class="w3-container w3-black w3-center w3-opacity w3-padding-64">
    <h1 class="w3-margin w3-xlarge">Questions? Comments? </h1>
    <h1 class="w3-margin w3-xlarge"> Reach out to us at <a href="mailto:walkoff@nsa.gov"> walkoff@nsa.gov </a> </h1>
</div>

<!-- Footer -->
<footer class="w3-container w3-padding-64 w3-center w3-opacity">
 <!-- <p>Powered by <a href="https://www.w3schools.com/w3css/default.asp" target="_blank"> </a></p> -->
</footer>

<script src="../../files/plugins/jQuery/jQuery-2.1.4.min.js"></script>
<script>
// Used to toggle the menu on small screens when clicking on the menu button
function myFunction() {
    var x = document.getElementById("navDemo");
    if (x.className.indexOf("w3-show") == -1) {
        x.className += " w3-show";
    } else {
        x.className = x.className.replace(" w3-show", "");
    }
}
</script>
</body>
</html><|MERGE_RESOLUTION|>--- conflicted
+++ resolved
@@ -262,14 +262,11 @@
             <li>JSON schema descriptions such as limiting the length of the string or the maximum value of a number or
                 integer are available to further validate the parameter. To learn more, look at
                 <a href="App_api_schema.html">App Api Schemas</a>.</li>
-<<<<<<< HEAD
             <li>It is good practice to return something from an action to help with debugging your action.</li>
             <li>The return types of the actions are not validated, only the inputs to the actions.</li>
-=======
             <li>It is good practice to return something from an action to help with debugging your action. If you wish
                 to omit a return type, you do not need to specify any returns.</li>
             <li>The return types of the actions are not validated, only the inputs to the actions are validated.</li>
->>>>>>> da29b544
         </ol>
         <p>We should give a little more information to help a user know more about what our app and its actions do. In
             particular, we should include descriptions on the action parameters. These will be rendered on the workflow
@@ -377,7 +374,6 @@
     </div>
   </div>
 </div>
-
 <div class="w3-container w3-black w3-center w3-opacity w3-padding-64">
     <h1 class="w3-margin w3-xlarge">Questions? Comments? </h1>
     <h1 class="w3-margin w3-xlarge"> Reach out to us at <a href="mailto:walkoff@nsa.gov"> walkoff@nsa.gov </a> </h1>
