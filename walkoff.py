--- conflicted
+++ resolved
@@ -11,11 +11,8 @@
 from gevent import pywsgi
 
 import walkoff
-<<<<<<< HEAD
 import walkoff.cache
-=======
 from walkoff.config import paths, config
->>>>>>> adba73f9
 
 logger = logging.getLogger('walkoff')
 
