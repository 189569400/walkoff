from unittest import TestLoader, TestSuite
from . import *


def add_tests_to_suite(suite, test_modules):
    suite.addTests([TestLoader().loadTestsFromModule(test_module) for test_module in test_modules])

__case_tests = [test_case_subscriptions, test_case_database, test_case_config_db]
case_suite = TestSuite()
add_tests_to_suite(case_suite, __case_tests)

__server_tests = [test_case_server, test_server, test_scheduler_actions,
                  test_device_server, test_workflow_server, test_app_blueprint, test_metrics_server,
                  test_scheduledtasks_database, test_scheduledtasks_server, test_authentication, test_roles_server,
                  test_users_server]
server_suite = TestSuite()
add_tests_to_suite(server_suite, __server_tests)

__execution_tests = [test_execution_runtime, test_execution_element, test_execution_events, test_execution_modes,
                     test_step, test_helper_functions, test_transform, test_condition, test_next_step,
                     test_app_instance, test_controller, test_widget_signals, test_metrics,
<<<<<<< HEAD
                     test_app_utilities, test_apps_registration, test_input_validation, test_decorators,
                     test_app_api_validation, test_condition_transform_validation, test_app_event, test_workflow_results,
=======
                     test_app_utilities, test_input_validation, test_decorators,
                     test_app_api_validation, test_flag_filter_validation, test_app_event, test_workflow_results,
>>>>>>> ec99ff3b
                     test_roles_pages_database, test_users_roles_database, test_page_roles_cache, test_playbook,
                     test_json_element_creator, test_json_element_reader, test_json_playbook_loader, test_playbook_store,
                     test_scheduler, test_app_cache, test_app_base]
execution_suite = TestSuite()
add_tests_to_suite(execution_suite, __execution_tests)

__workflow_tests = [test_zmq_communication_server, test_zmq_communication, test_triggers, test_load_workflow, test_simple_workflow,
                    test_workflow_manipulation]
workflow_suite = TestSuite()
add_tests_to_suite(workflow_suite, __workflow_tests)

full_suite = TestSuite()
for tests in [__workflow_tests, __execution_tests, __case_tests, __server_tests]:
    add_tests_to_suite(full_suite, tests)<|MERGE_RESOLUTION|>--- conflicted
+++ resolved
@@ -19,13 +19,8 @@
 __execution_tests = [test_execution_runtime, test_execution_element, test_execution_events, test_execution_modes,
                      test_step, test_helper_functions, test_transform, test_condition, test_next_step,
                      test_app_instance, test_controller, test_widget_signals, test_metrics,
-<<<<<<< HEAD
-                     test_app_utilities, test_apps_registration, test_input_validation, test_decorators,
+                     test_app_utilities, test_input_validation, test_decorators,
                      test_app_api_validation, test_condition_transform_validation, test_app_event, test_workflow_results,
-=======
-                     test_app_utilities, test_input_validation, test_decorators,
-                     test_app_api_validation, test_flag_filter_validation, test_app_event, test_workflow_results,
->>>>>>> ec99ff3b
                      test_roles_pages_database, test_users_roles_database, test_page_roles_cache, test_playbook,
                      test_json_element_creator, test_json_element_reader, test_json_playbook_loader, test_playbook_store,
                      test_scheduler, test_app_cache, test_app_base]
