import json

import apps
import core.config.config
import core.config.paths
import tests.config
from server.endpoints.appapi import *
from tests.util.assertwrappers import orderless_list_compare
from tests.util.servertestcase import ServerTestCase


class TestAppApiServerFuncs(ServerTestCase):
    def setUp(self):
        self.original_apps_path = core.config.paths.apps_path
        core.config.paths.apps_path = tests.config.test_apps_path
        apps.clear_cache()
        apps.cache_apps(tests.config.test_apps_path)

    def tearDown(self):
        core.config.paths.apps_path = self.original_apps_path
        core.config.config.app_apis.pop('TestApp', None)

    def test_read_all_apps(self):
        expected_apps = ['HelloWorld', 'DailyQuote']
        response = self.app.get('/api/apps', headers=self.headers)
        self.assertEqual(response.status_code, SUCCESS)
        response = json.loads(response.get_data(as_text=True))
        orderless_list_compare(self, response, expected_apps)

    def test_list_apps_with_interfaces(self):
        expected_apps = ['HelloWorld']
        response = self.app.get('/api/apps?interfaces_only=true', headers=self.headers)
        self.assertEqual(response.status_code, SUCCESS)
        response = json.loads(response.get_data(as_text=True))
        orderless_list_compare(self, response, expected_apps)

    def test_list_apps_with_device_types(self):
        fields_json = [{'name': 'test_name', 'type': 'integer', 'encrypted': False},
                       {'name': 'test2', 'type': 'string', 'encrypted': False}]
        core.config.config.app_apis.update({'TestApp': {'devices': {'test_type': {'fields': fields_json}}}})
        response = self.app.get('/api/apps?has_device_types=true', headers=self.headers)
        self.assertEqual(response.status_code, SUCCESS)
        response = json.loads(response.get_data(as_text=True))
        self.assertIn('TestApp', response)

    def test_extract_schema(self):
        test_json = {'name': 'a', 'example': 42, 'description': 'something', 'type': 'number', 'minimum': 1}
        expected = {'name': 'a', 'example': 42, 'description': 'something', 'schema': {'type': 'number', 'minimum': 1}}
        self.assertDictEqual(extract_schema(test_json), expected)

    def test_extract_schema_unformatted_fields_specified(self):
        test_json = {'name': 'a', 'example': 42, 'description': 'something', 'type': 'number', 'minimum': 1}
        expected = {'name': 'a', 'example': 42,
                    'schema': {'description': 'something', 'type': 'number', 'minimum': 1}}
        self.assertDictEqual(extract_schema(test_json, unformatted_fields=('name', 'example')), expected)

    def test_format_returns(self):
        returns = {'Success': {'description': 'something 1'}, 'Return2': {'schema': {'type': 'number', 'minimum': 10}}}
        expected = [{'status': 'Success', 'description': 'something 1'},
                    {'status': 'Return2', 'schema': {'type': 'number', 'minimum': 10}},
                    {'status': 'UnhandledException', 'description': 'Exception occurred in action'},
                    {'status': 'InvalidInput', 'description': 'Input into the action was invalid'}]
        formatted = format_returns(returns)
        self.assertEqual(len(formatted), len(expected))
        for return_ in formatted:
            self.assertIn(return_, expected)

    def test_format_returns_with_event(self):
        returns = {'Success': {'description': 'something 1'},
                   'Return2': {'schema': {'type': 'number', 'minimum': 10}}}
        expected = [{'status': 'Success', 'description': 'something 1'},
                    {'status': 'Return2', 'schema': {'type': 'number', 'minimum': 10}},
                    {'status': 'UnhandledException', 'description': 'Exception occurred in action'},
                    {'status': 'InvalidInput', 'description': 'Input into the action was invalid'},
                    {'status': 'EventTimedOut', 'description': 'Action timed out out waiting for event'}]
        formatted = format_returns(returns, with_event=True)
        self.assertEqual(len(formatted), len(expected))
        for return_ in formatted:
            self.assertIn(return_, expected)

    def test_format_app_action_api(self):
        action_api = core.config.config.app_apis['HelloWorld']['actions']['pause']
        expected = {
            'returns': [{'status': 'Success', 'description': 'successfully paused', 'schema': {'type': 'number'}},
                        {'status': 'UnhandledException', 'description': 'Exception occurred in action'},
                        {'status': 'InvalidInput', 'description': 'Input into the action was invalid'}],
            'run': 'main.Main.pause',
            'description': 'Pauses execution',
            'parameters': [
                {'schema': {'required': True, 'type': 'number'}, 'name': 'seconds', 'description': 'Seconds to pause'}]}
        formatted = format_app_action_api(action_api)
        self.assertSetEqual(set(formatted.keys()), set(expected.keys()))
        self.assertEqual(formatted['run'], expected['run'])
        self.assertEqual(formatted['description'], expected['description'])
        self.assertEqual(len(formatted['returns']), len(expected['returns']))
        for return_ in formatted['returns']:
            self.assertIn(return_, expected['returns'])
        self.assertEqual(len(formatted['parameters']), len(expected['parameters']))
        for parameter in formatted['parameters']:
            self.assertIn(parameter, expected['parameters'])

    def test_format_app_action_api_with_event(self):
        action_api = core.config.config.app_apis['HelloWorld']['actions']['Sample Event']
        expected = {'returns': [{'status': 'Success', 'description': 'summation', 'schema': {'type': 'number'}},
                                {'status': 'UnhandledException', 'description': 'Exception occurred in action'},
                                {'status': 'InvalidInput', 'description': 'Input into the action was invalid'},
                                {'status': 'EventTimedOut', 'description': 'Action timed out out waiting for event'}],
                    'run': 'main.Main.sample_event',
                    'event': 'Event1',
                    'parameters': [{'schema': {'required': True, 'type': 'number'}, 'name': 'arg1'}]}

        formatted = format_app_action_api(action_api)
        self.assertSetEqual(set(formatted.keys()), set(expected.keys()))
        self.assertEqual(formatted['run'], expected['run'])
        self.assertEqual(formatted['event'], expected['event'])
        self.assertEqual(len(formatted['returns']), len(expected['returns']))
        for return_ in formatted['returns']:
            self.assertIn(return_, expected['returns'])
        self.assertEqual(len(formatted['parameters']), len(expected['parameters']))
        for parameter in formatted['parameters']:
            self.assertIn(parameter, expected['parameters'])

    def test_format_all_app_actions_api(self):
        action_api = {'Sample Event': core.config.config.app_apis['HelloWorld']['actions']['Sample Event']}
        expected = [{'returns': [{'status': 'Success', 'description': 'summation', 'schema': {'type': 'number'}},
                                 {'status': 'UnhandledException', 'description': 'Exception occurred in action'},
                                 {'status': 'InvalidInput', 'description': 'Input into the action was invalid'},
                                 {'status': 'EventTimedOut', 'description': 'Action timed out out waiting for event'}],
                     'run': 'main.Main.sample_event',
                     'event': 'Event1',
                     'parameters': [{'schema': {'required': True, 'type': 'number'}, 'name': 'arg1'}],
                     'name': 'Sample Event'}]
        action_api.update({'pause': core.config.config.app_apis['HelloWorld']['actions']['pause']})
        expected.append({
            'returns': [{'status': 'Success', 'description': 'successfully paused', 'schema': {'type': 'number'}},
                        {'status': 'UnhandledException', 'description': 'Exception occurred in action'},
                        {'status': 'InvalidInput', 'description': 'Input into the action was invalid'}],
            'run': 'main.Main.pause',
            'description': 'Pauses execution',
            'parameters': [
                {'schema': {'required': True, 'type': 'number'}, 'name': 'seconds', 'description': 'Seconds to pause'}],
            'name': 'pause'})
        formatted = format_all_app_actions_api(action_api)
        self.assertEqual(len(formatted), len(expected))
        for action in formatted:
            self.assertIn(action['name'], ('Sample Event', 'pause'))

    def test_format_device_api(self):
        device_api = {'description': 'Something',
                      'fields': [
                          {'name': 'username', 'placeholder': 'user', 'type': 'string', 'required': True},
                          {'name': 'password', 'placeholder': 'pass', 'type': 'string', 'required': True, 'encrypted':
                           True, 'minimumLength': 6}]}
        formatted = format_device_api_full(device_api, 'TestDev')
        expected = {'description': 'Something',
                    'name': 'TestDev',
                    'fields': [
                          {'name': 'username', 'placeholder': 'user', 'schema': {'type': 'string', 'required': True}},
                          {'name': 'password', 'placeholder': 'pass', 'encrypted': True,
                           'schema': {'type': 'string', 'required': True,'minimumLength': 6}}]}
        self.assertSetEqual(set(formatted.keys()), set(expected.keys()))
        self.assertEqual(formatted['name'], expected['name'])
        self.assertEqual(formatted['description'], expected['description'])
        for field in formatted['fields']:
            self.assertIn(field, expected['fields'])

    def test_read_all_app_apis(self):
        response = self.app.get('/api/apps/apis', headers=self.headers)
        self.assertEqual(response.status_code, SUCCESS)
        response = json.loads(response.get_data(as_text=True))
        orderless_list_compare(self, [app['name'] for app in response], ['HelloWorld', 'DailyQuote'])

    def test_read_all_app_apis_with_field(self):
        response = self.app.get('/api/apps/apis?field_name=actions', headers=self.headers)
        self.assertEqual(response.status_code, SUCCESS)
        response = json.loads(response.get_data(as_text=True))
        orderless_list_compare(self, [app['name'] for app in response], ['HelloWorld', 'DailyQuote'])
        for app in response:
            self.assertSetEqual(set(app.keys()), {'name', 'actions'})

    def test_read_all_app_apis_with_field_field_dne(self):
        response = self.app.get('/api/apps/apis?field_name=invalid', headers=self.headers)
        self.assertEqual(response.status_code, BAD_REQUEST)

    def test_read_app_api(self):
        response = self.app.get('/api/apps/apis/HelloWorld', headers=self.headers)
        self.assertEqual(response.status_code, SUCCESS)
        response = json.loads(response.get_data(as_text=True))
<<<<<<< HEAD
        self.assertSetEqual(set(response.keys()), {'name', 'info', 'actions', 'devices', 'conditions', 'transforms'})
=======
        self.assertSetEqual(set(response.keys()), {'name', 'info', 'action_apis', 'device_apis'})
>>>>>>> 553119ae
        self.assertEqual(response['name'], 'HelloWorld')

    def test_read_app_api_app_dne(self):
        response = self.app.get('/api/apps/apis/Invalid', headers=self.headers)
        self.assertEqual(response.status_code, OBJECT_DNE_ERROR)

    def test_read_app_api_field(self):
        response = self.app.get('/api/apps/apis/HelloWorld/info', headers=self.headers)
        self.assertEqual(response.status_code, SUCCESS)
        response = json.loads(response.get_data(as_text=True))
        self.assertSetEqual(set(response.keys()), {'version', 'title', 'contact', 'license', 'description'})

    def test_read_app_api_field_app_dne(self):
        response = self.app.get('/api/apps/apis/Invalid/info', headers=self.headers)
        self.assertEqual(response.status_code, OBJECT_DNE_ERROR)

    def test_read_app_api_field_field_dne(self):
        response = self.app.get('/api/apps/apis/HelloWorld/invalid', headers=self.headers)
        self.assertEqual(response.status_code, BAD_REQUEST)

<|MERGE_RESOLUTION|>--- conflicted
+++ resolved
@@ -186,11 +186,7 @@
         response = self.app.get('/api/apps/apis/HelloWorld', headers=self.headers)
         self.assertEqual(response.status_code, SUCCESS)
         response = json.loads(response.get_data(as_text=True))
-<<<<<<< HEAD
-        self.assertSetEqual(set(response.keys()), {'name', 'info', 'actions', 'devices', 'conditions', 'transforms'})
-=======
-        self.assertSetEqual(set(response.keys()), {'name', 'info', 'action_apis', 'device_apis'})
->>>>>>> 553119ae
+        self.assertSetEqual(set(response.keys()), {'name', 'info', 'action_apis', 'device_apis', 'condition_apis', 'transform_apis'})
         self.assertEqual(response['name'], 'HelloWorld')
 
     def test_read_app_api_app_dne(self):
