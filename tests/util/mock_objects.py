import json
import threading

import gevent
from fakeredis import FakeStrictRedis
from flask import current_app
from zmq.utils.strtypes import cast_unicode

import walkoff.config
from walkoff.appgateway.appinstancerepo import AppInstanceRepo
from walkoff.cache import RedisCacheAdapter
from walkoff.events import WalkoffEvent
from walkoff.executiondb import ExecutionDatabase
from walkoff.executiondb.saved_workflow import SavedWorkflow
<<<<<<< HEAD
from walkoff.executiondb.workflow import Workflow
from walkoff.multiprocessedexecutor.receiver import Receiver
=======
from walkoff.multiprocessedexecutor import workflowexecutioncontroller
>>>>>>> 2f9ad2a7
from walkoff.multiprocessedexecutor.proto_helpers import convert_to_protobuf
from walkoff.worker.action_exec_strategy import make_execution_strategy
from walkoff.worker.workflow_exec_strategy import WorkflowExecutor

try:
    from Queue import Queue
except ImportError:
    from queue import Queue

workflows_executed = 0


def mock_initialize_threading(self, pids=None):
    global workflows_executed
    workflows_executed = 0

    with current_app.app_context():
        self.zmq_sender = ZMQResultsSender(current_app.running_context.execution_db,
                                           current_app.running_context.case_logger)

    self.manager = MockLoadBalancer(current_app._get_current_object())
    self.manager_thread = threading.Thread(target=self.manager.manage_workflows)
    self.manager_thread.start()

    self.threading_is_initialized = True


def mock_wait_and_reset(self, num_workflows):
    global workflows_executed

    timeout = 0
    shutdown = 10
    while timeout < shutdown:
        if num_workflows == workflows_executed:
            break
        timeout += 0.1
        gevent.sleep(0.1)
    workflows_executed = 0


def mock_shutdown_pool(self):
    if self.manager_thread and self.manager_thread.is_alive():
        self.manager.pending_workflows.put(("Exit", "Exit", "Exit", "Exit", "Exit", "Exit"))
        self.manager_thread.join(timeout=1)
    self.threading_is_initialized = False
    WalkoffEvent.CommonWorkflowSignal.signal.receivers = {}
    self.cleanup_threading()
    return


class MockLoadBalancer(object):
    def __init__(self, current_app):
        self.pending_workflows = MockRequestQueue()
        self.results_queue = MockReceiveQueue(current_app)
        self.workflow_comms = {}

        def handle_data_sent(sender, **kwargs):
            self.on_data_sent(sender, **kwargs)

        self.handle_data_sent = handle_data_sent
        if not WalkoffEvent.CommonWorkflowSignal.signal.receivers:
            WalkoffEvent.CommonWorkflowSignal.connect(handle_data_sent)

        self.execution_db = ExecutionDatabase.instance

        self.workflow_executor = WorkflowExecutor(2, self.execution_db, make_execution_strategy(walkoff.config.Config),
                                                  AppInstanceRepo)

    def on_data_sent(self, sender, **kwargs):
        workflow_ctx = self.workflow_executor.get_current_workflow()
        if kwargs['event'] in [WalkoffEvent.TriggerActionAwaitingData, WalkoffEvent.WorkflowPaused]:
            saved_workflow = SavedWorkflow(workflow_execution_id=workflow_ctx.execution_id,
                                           workflow_id=workflow_ctx.id,
                                           action_id=workflow_ctx.get_executing_action_id(),
                                           accumulator=workflow_ctx.accumulator,
                                           app_instances=workflow_ctx.app_instance_repo)
            self.execution_db.session.add(saved_workflow)
            self.execution_db.session.commit()

        packet_bytes = convert_to_protobuf(sender, workflow_ctx, **kwargs)
        self.results_queue.send(packet_bytes)

    def add_workflow(self, workflow_id, workflow_execution_id, start=None, start_arguments=None, resume=False,
                     environment_variables=None):
        self.pending_workflows.put(
            (workflow_id, workflow_execution_id, start, start_arguments, resume, environment_variables))

    def manage_workflows(self):
        while True:
            workflow_id, workflow_execution_id, start, start_arguments, resume, env_vars = self.pending_workflows.recv()
            if workflow_id == "Exit":
                return

            self.workflow_executor.execute(workflow_id, workflow_execution_id, start, start_arguments, resume, env_vars)

    def pause_workflow(self, workflow_execution_id):
        if workflow_execution_id in self.workflow_comms:
            self.workflow_executor.pause(workflow_execution_id)

    def abort_workflow(self, workflow_execution_id):
        self.workflow_executor.abort(workflow_execution_id)
        return True


class MockReceiveQueue(Receiver):

    def __init__(self, current_app):
        self.current_app = current_app

    def send(self, packet):
        with self.current_app.app_context():
            self._send_callback(packet)

    def _increment_execution_count(self):
        global workflows_executed
        workflows_executed += 1


class MockRequestQueue(object):
    def __init__(self):
        self.queue = Queue()

    def pop(self, flags=None):
        res = self.queue.get()
        return res

    def push(self, data):
        self.queue.put(data)

    def recv(self, flags=None):
        return self.pop(flags)

    def recv_mutipart(self, flags=None):
        return self.pop(flags)

    def put(self, data):
        self.push(data)

    def send(self, data):
        self.push(data)

    def send_json(self, data):
        self.push(data)

    def send_multipart(self, data):
        try:
            workflow_json = json.loads(cast_unicode(data[2]))
            self.push(workflow_json)
        except:
            self.push(data)


class MockRedisCacheAdapter(RedisCacheAdapter):
    def __init__(self, **opts):
        self.cache = FakeStrictRedis(**opts)
        self.cache.info = lambda: None

    def info(self):
        pass


class PubSubCacheSpy(object):
    def __init__(self):
        self.subscribed = []
        self.published = {}

    def subscribe(self, channel):
        self.subscribed.append(channel)

    def publish(self, channel, data):
        if channel not in self.published:
            self.published[channel] = [data]
        else:
            self.published[channel].append(data)

    def shutdown(self):
        pass<|MERGE_RESOLUTION|>--- conflicted
+++ resolved
@@ -12,13 +12,9 @@
 from walkoff.events import WalkoffEvent
 from walkoff.executiondb import ExecutionDatabase
 from walkoff.executiondb.saved_workflow import SavedWorkflow
-<<<<<<< HEAD
-from walkoff.executiondb.workflow import Workflow
+from walkoff.multiprocessedexecutor.proto_helpers import convert_to_protobuf
 from walkoff.multiprocessedexecutor.receiver import Receiver
-=======
-from walkoff.multiprocessedexecutor import workflowexecutioncontroller
->>>>>>> 2f9ad2a7
-from walkoff.multiprocessedexecutor.proto_helpers import convert_to_protobuf
+from walkoff.multiprocessedexecutor.senders import ZMQResultsSender
 from walkoff.worker.action_exec_strategy import make_execution_strategy
 from walkoff.worker.workflow_exec_strategy import WorkflowExecutor
 
@@ -92,7 +88,6 @@
             saved_workflow = SavedWorkflow(workflow_execution_id=workflow_ctx.execution_id,
                                            workflow_id=workflow_ctx.id,
                                            action_id=workflow_ctx.get_executing_action_id(),
-                                           accumulator=workflow_ctx.accumulator,
                                            app_instances=workflow_ctx.app_instance_repo)
             self.execution_db.session.add(saved_workflow)
             self.execution_db.session.commit()
