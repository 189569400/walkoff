--- conflicted
+++ resolved
@@ -176,16 +176,10 @@
                            'Action executed successfully']
         self.assertListEqual(expected_events, events)
 
-<<<<<<< HEAD
-        @WalkoffEvent.ActionExecutionSuccess.connect
-        def action_finished_listener(sender, **kwargs):
-            result['value'] = kwargs['data']['data']
-=======
     def test_trigger_execute_change_input(self):
         workflow = device_db_help.load_workflow('testGeneratedWorkflows/triggerActionWorkflow', 'triggerActionWorkflow')
         action_ids = [action_id for action_id, action in workflow.actions.items() if action.name == 'start']
         setup_subscriptions_for_action(workflow.id, action_ids, action_events=self.action_events)
->>>>>>> c31b1078
 
         def wait_thread():
             data = {"execution_ids": ids, "data_in": {"data": "1"},
