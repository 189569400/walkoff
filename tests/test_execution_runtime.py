from datetime import datetime
import unittest
from core.helpers import import_all_apps, import_all_filters, import_all_flags
from tests import config
from core.case import subscription
import core.config.config
import core.case.database as case_database
from tests.util.case_db_help import executed_steps, setup_subscriptions_for_step
from tests.util.mock_objects import *
import core.controller
import core.loadbalancer
from tests.apps import App


class TestExecutionRuntime(unittest.TestCase):
    @classmethod
    def setUpClass(cls):
        App.registry = {}
        import_all_apps(path=config.test_apps_path, reload=True)
        core.config.config.load_app_apis(apps_path=config.test_apps_path)
        core.config.config.flags = import_all_flags('tests.util.flagsfilters')
        core.config.config.filters = import_all_filters('tests.util.flagsfilters')
        core.config.config.load_flagfilter_apis(path=config.function_api_path)
        core.controller.Controller.initialize_threading = mock_initialize_threading
        core.controller.Controller.shutdown_pool = mock_shutdown_pool

    def setUp(self):
        self.start = datetime.utcnow()
        case_database.initialize()
        self.controller = core.controller.controller
        self.controller.workflows = {}
<<<<<<< HEAD
        self.controller.load_all_workflows_from_directory(path=config.test_workflows_path)
        self.controller.initialize_threading()
=======
        self.controller.load_all_playbooks_from_directory(path=config.test_workflows_path)
        self.controller.initialize_threading(worker_env=modified_setup_worker_env)
>>>>>>> 890f4f67

    def tearDown(self):
        subscription.clear_subscriptions()

    def test_templated_workflow(self):
        step_names = ['start', '1']

        workflow = self.controller.get_workflow('templatedWorkflowTest', 'templatedWorkflow')
        step_uids = [step.uid for step in workflow.steps.values() if step.name in step_names]
        setup_subscriptions_for_step(workflow.uid, step_uids)
        self.controller.execute_workflow('templatedWorkflowTest', 'templatedWorkflow')

        self.controller.shutdown_pool(1)

        steps = []
        for uid in step_uids:
            steps.extend(executed_steps(uid, self.start, datetime.utcnow()))
        self.assertEqual(len(steps), 2, 'Unexpected number of steps executed. '
                                        'Expected {0}, got {1}'.format(2, len(steps)))

    # def test_simple_tiered_workflow(self):
    #     workflow1 = self.controller.get_workflow('tieredWorkflow', 'parentWorkflow')
    #     workflow2 = self.controller.get_workflow('tieredWorkflow', 'childWorkflow')
    #     step_names = ['start', '1']
    #     step_uids = [step.uid for step in workflow1.steps.values() if step.name in step_names]
    #     step_uids.extend([step.uid for step in workflow2.steps.values() if step.name in step_names])
    #     setup_subscriptions_for_step([workflow1.uid, workflow2.uid], step_uids)
    #     self.controller.execute_workflow('tieredWorkflow', 'parentWorkflow')
    #
    #     self.controller.shutdown_pool(1)
    #     steps = []
    #     for uid in step_uids:
    #         steps.extend(executed_steps(uid, self.start, datetime.utcnow()))
    #     expected_results = [{'status': 'Success', 'result': 'REPEATING: Parent Step One'},
    #                         {'status': 'Success', 'result': 'REPEATING: Child Step One'},
    #                         {'status': 'Success', 'result': 'REPEATING: Parent Step Two'}]
    #     self.assertEqual(len(steps), 3)
    #     for result in [step['data']['result'] for step in steps]:
    #         self.assertIn(result, expected_results)
    #
    # def test_loop(self):
    #     from gevent import monkey
    #     from gevent.event import Event
    #     from core.case.callbacks import WorkflowShutdown
    #     monkey.patch_all()
    #
    #     workflow = self.controller.get_workflow('loopWorkflow', 'loopWorkflow')
    #     step_names = ['start', '1']
    #     step_uids = [step.uid for step in workflow.steps.values() if step.name in step_names]
    #     setup_subscriptions_for_step(workflow.uid, step_uids)
    #
    #     waiter = Event()
    #
    #     def wait_for_shutdown(sender, **kwargs):
    #         waiter.set()
    #
    #     WorkflowShutdown.connect(wait_for_shutdown)
    #     self.controller.execute_workflow('loopWorkflow', 'loopWorkflow')
    #     self.controller.shutdown_pool(1)
    #     steps = []
    #     for uid in step_uids:
    #         steps.extend(executed_steps(uid, self.start, datetime.utcnow()))
    #
    #     self.assertEqual(len(steps), 5)<|MERGE_RESOLUTION|>--- conflicted
+++ resolved
@@ -7,6 +7,7 @@
 import core.case.database as case_database
 from tests.util.case_db_help import executed_steps, setup_subscriptions_for_step
 from tests.util.mock_objects import *
+from tests.util.thread_control import *
 import core.controller
 import core.loadbalancer
 from tests.apps import App
@@ -29,13 +30,8 @@
         case_database.initialize()
         self.controller = core.controller.controller
         self.controller.workflows = {}
-<<<<<<< HEAD
-        self.controller.load_all_workflows_from_directory(path=config.test_workflows_path)
-        self.controller.initialize_threading()
-=======
         self.controller.load_all_playbooks_from_directory(path=config.test_workflows_path)
         self.controller.initialize_threading(worker_env=modified_setup_worker_env)
->>>>>>> 890f4f67
 
     def tearDown(self):
         subscription.clear_subscriptions()
