--- conflicted
+++ resolved
@@ -205,7 +205,6 @@
         self.assertEqual(create_sse_event(event_id=1, event='something', data=data),
                          'id: 1\nevent: something\ndata: {}\n\n'.format(json.dumps(data)))
 
-<<<<<<< HEAD
     def test_split_args(self):
         def x(a, b, c=42, d=10, **kwargs): pass
 
@@ -224,7 +223,6 @@
 
         self.assertDictEqual(split_args, {'args': set(), 'kwargs': set(), 'keywords': 'kwargs', 'varargs': 'args'})
 
-=======
     def test_database_connection_error_handler(self):
         from sqlalchemy.exc import SQLAlchemyError
         class DbException(SQLAlchemyError): pass
@@ -250,5 +248,4 @@
             'status': 500,
             'title': 'An error occurred in the server.',
             'detail': 'SomeException'}
-        self.assertDictEqual(body, expected)
->>>>>>> c2fc762e
+        self.assertDictEqual(body, expected)