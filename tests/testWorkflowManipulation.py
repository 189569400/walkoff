--- conflicted
+++ resolved
@@ -22,14 +22,9 @@
         self.c = controller.Controller()
         self.c.loadWorkflowsFromFile(
             path=path.join(config.testWorkflowsPath, 'simpleDataManipulationWorkflow.workflow'))
-<<<<<<< HEAD
-        self.testWorkflow = self.c.workflows["helloWorldWorkflow"]
-        controller.initialize_threading()
-=======
         self.id_tuple = ('simpleDataManipulationWorkflow', 'helloWorldWorkflow')
         self.workflow_name = construct_workflow_name_key(*self.id_tuple)
         self.testWorkflow = self.c.get_workflow(*self.id_tuple)
->>>>>>> 493b96bc
 
     def tearDown(self):
         self.c.workflows = None
