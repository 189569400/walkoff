{
    "name": "templatedWorkflowTest",
    "workflows": [
        {
            "name": "templatedWorkflow",
            "next_steps": [
                {
                    "conditions": [
                        {
                            "action": "regMatch",
                            "args": [
                                {
                                    "name": "regex",
                                    "value": "(.*)"
                                }
                            ],
                            "transforms": [
                                {
                                    "action": "length",
                                    "args": [],
                                    "uid": "2e371b8c5cee4a40850f334defcf28f2"
                                }
                            ],
                            "uid": "9975455237b9471d8f5f1ba967739fc8"
                        }
                    ],
                    "destination_uid": "cd178e70ba734022b3ee1715255e9fd2",
                    "source_uid": "403e56dee3b74c5fad931d5e821fe2b9",
                    "status": "Success",
                    "uid": "de6dda564ec344499f641d82b9625bcb"
                }
            ],
            "start": "403e56dee3b74c5fad931d5e821fe2b9",
            "steps": [
                {
                    "action": "repeatBackToMe",
                    "app": "HelloWorld",
                    "device": "hwTest",
                    "inputs": [
                        {
                            "name": "call",
                            "value": "{{ outputFrom(steps, -1) }}"
                        }
                    ],
                    "name": "1",
                    "position": {},
                    "risk": 0,
                    "templated": true,
                    "uid": "cd178e70ba734022b3ee1715255e9fd2",
                    "widgets": []
                },
                {
                    "action": "helloWorld",
                    "app": "HelloWorld",
                    "device": "hwTest",
                    "inputs": [],
                    "name": "start",
<<<<<<< HEAD
                    "next_steps": [
                        {
                            "conditions": [
                                {
                                    "action": "regMatch",
                                    "app": "HelloWorld",
                                    "args": [
                                        {
                                            "name": "regex",
                                            "value": "(.*)"
                                        }
                                    ],
                                    "transforms": [
                                        {
                                            "action": "length",
                                            "app": "HelloWorld",
                                            "args": [],
                                            "uid": "2e371b8c5cee4a40850f334defcf28f2"
                                        }
                                    ],
                                    "uid": "9975455237b9471d8f5f1ba967739fc8"
                                }
                            ],
                            "name": "cd178e70ba734022b3ee1715255e9fd2",
                            "status": "Success",
                            "uid": "de6dda564ec344499f641d82b9625bcb"
                        }
                    ],
=======
>>>>>>> 553119ae
                    "position": {},
                    "risk": 0,
                    "uid": "403e56dee3b74c5fad931d5e821fe2b9",
                    "widgets": []
                }
            ],
            "uid": "3c144dc81686489cb98766bdbbdf180a"
        }
    ]
}<|MERGE_RESOLUTION|>--- conflicted
+++ resolved
@@ -8,6 +8,7 @@
                     "conditions": [
                         {
                             "action": "regMatch",
+                            "app": "HelloWorld",
                             "args": [
                                 {
                                     "name": "regex",
@@ -17,6 +18,7 @@
                             "transforms": [
                                 {
                                     "action": "length",
+                                    "app": "HelloWorld",
                                     "args": [],
                                     "uid": "2e371b8c5cee4a40850f334defcf28f2"
                                 }
@@ -55,37 +57,6 @@
                     "device": "hwTest",
                     "inputs": [],
                     "name": "start",
-<<<<<<< HEAD
-                    "next_steps": [
-                        {
-                            "conditions": [
-                                {
-                                    "action": "regMatch",
-                                    "app": "HelloWorld",
-                                    "args": [
-                                        {
-                                            "name": "regex",
-                                            "value": "(.*)"
-                                        }
-                                    ],
-                                    "transforms": [
-                                        {
-                                            "action": "length",
-                                            "app": "HelloWorld",
-                                            "args": [],
-                                            "uid": "2e371b8c5cee4a40850f334defcf28f2"
-                                        }
-                                    ],
-                                    "uid": "9975455237b9471d8f5f1ba967739fc8"
-                                }
-                            ],
-                            "name": "cd178e70ba734022b3ee1715255e9fd2",
-                            "status": "Success",
-                            "uid": "de6dda564ec344499f641d82b9625bcb"
-                        }
-                    ],
-=======
->>>>>>> 553119ae
                     "position": {},
                     "risk": 0,
                     "uid": "403e56dee3b74c5fad931d5e821fe2b9",
