--- conflicted
+++ resolved
@@ -347,52 +347,19 @@
                 [Argument('num1', value='-5.62'), Argument('num2', value='5'), Argument('num3', value='invalid')])
 
     def test_execute_with_triggers(self):
-<<<<<<< HEAD
-        triggers = [Condition('HelloWorld', action_name='regMatch', arguments=[Argument('regex', value='aaa')])]
-        action = Action(app_name='HelloWorld', action_name='helloWorld', name='helloWorld', triggers=triggers)
-        AppInstance.create(app_name='HelloWorld', device_name='device1')
-        ret = action.execute_trigger({"data_in": {"data": 'aaa'}}, {})
-=======
         trigger = ConditionalExpression(
             'and',
             conditions=[Condition('HelloWorld', action_name='regMatch', arguments=[Argument('regex', value='aaa')])])
         action = Action(app_name='HelloWorld', action_name='helloWorld', name='helloWorld', trigger=trigger)
-        instance = AppInstance.create(app_name='HelloWorld', device_name='device1')
-        action.send_data_to_trigger({"data_in": {"data": 'aaa'}})
-
-        result = {'triggered': False}
->>>>>>> 134024f6
+        ret = action.execute_trigger({"data_in": {"data": 'aaa'}}, {})
 
         self.assertTrue(ret)
 
     def test_execute_multiple_triggers(self):
-<<<<<<< HEAD
-        triggers = [Condition('HelloWorld', action_name='regMatch', arguments=[Argument('regex', value='aaa')])]
-        action = Action(app_name='HelloWorld', action_name='helloWorld', name='helloWorld', triggers=triggers)
-        AppInstance.create(app_name='HelloWorld', device_name='device1')
-        self.assertFalse(action.execute_trigger({"data_in": {"data": 'a'}}, {}))
-        self.assertTrue(action.execute_trigger({"data_in": {"data": 'aaa'}}, {}))
-=======
         trigger = ConditionalExpression(
             'and',
             conditions=[Condition('HelloWorld', action_name='regMatch', arguments=[Argument('regex', value='aaa')])])
         action = Action(app_name='HelloWorld', action_name='helloWorld', name='helloWorld', trigger=trigger)
-        instance = AppInstance.create(app_name='HelloWorld', device_name='device1')
-        action.send_data_to_trigger({"data_in": {"data": 'a'}})
-
-        trigger_taken = {'triggered': 0}
-        trigger_not_taken = {'triggered': 0}
-
-        def callback_is_sent(sender, **kwargs):
-            if kwargs['event'] == WalkoffEvent.TriggerActionTaken:
-                trigger_taken['triggered'] += 1
-            elif kwargs['event'] == WalkoffEvent.TriggerActionNotTaken:
-                action.send_data_to_trigger({"data_in": {"data": 'aaa'}})
-                trigger_not_taken['triggered'] += 1
-
-        WalkoffEvent.CommonWorkflowSignal.connect(callback_is_sent)
-
-        action.execute(instance.instance, {})
-        self.assertEqual(trigger_taken['triggered'], 1)
-        self.assertEqual(trigger_not_taken['triggered'], 1)
->>>>>>> 134024f6
+        AppInstance.create(app_name='HelloWorld', device_name='device1')
+        self.assertFalse(action.execute_trigger({"data_in": {"data": 'a'}}, {}))
+        self.assertTrue(action.execute_trigger({"data_in": {"data": 'aaa'}}, {}))