--- conflicted
+++ resolved
@@ -8,16 +8,9 @@
 from tests.util.servertestcase import ServerTestCase
 from walkoff import executiondb
 from walkoff.executiondb.playbook import Playbook
+from walkoff.executiondb.schemas import PlaybookSchema, WorkflowSchema
 from walkoff.executiondb.workflow import Workflow
-<<<<<<< HEAD
-from walkoff.executiondb.schemas import PlaybookSchema, WorkflowSchema
-from uuid import uuid4, UUID
-from tests.util import execution_db_help
-import os
-from tests.config import test_workflows_path
-=======
 from walkoff.server.returncodes import *
->>>>>>> 9c419330
 
 
 class TestWorkflowServer(ServerTestCase):
@@ -215,7 +208,7 @@
         self.assertEqual(len(executiondb.execution_db.session.query(Playbook).all()), original_num_playbooks)
 
     # All the creates
-    
+
     def test_create_playbook(self):
         expected_playbooks = executiondb.execution_db.session.query(Playbook).all()
         original_length = len(list(expected_playbooks))
@@ -227,7 +220,8 @@
                                                content_type="application/json")
         response.pop('id')
         response['workflows'][0].pop('id')
-        self.assertDictEqual(response, {'name': self.add_playbook_name, 'workflows': [{'name': 'wf1', 'start': start, 'actions': [], 'branches': []}]})
+        self.assertDictEqual(response, {'name': self.add_playbook_name,
+                                        'workflows': [{'name': 'wf1', 'start': start, 'actions': [], 'branches': []}]})
         self.assertEqual(len(list(executiondb.execution_db.session.query(Playbook).all())),
                          original_length + 1)
 
@@ -240,7 +234,7 @@
                                     error='Unique constraint failed.',
                                     data=json.dumps(data), headers=self.headers, status_code=OBJECT_EXISTS_ERROR,
                                     content_type="application/json")
-    
+
     def test_create_playbook_bad_id_in_workflow(self):
         workflow = Workflow('wf1', uuid4())
         executiondb.execution_db.session.add(workflow)
@@ -257,16 +251,10 @@
         initial_workflows_len = len(playbook.workflows)
         self.empty_workflow_json['playbook_id'] = str(playbook.id)
         response = self.post_with_status_check('/api/workflows',
-<<<<<<< HEAD
-                                              headers=self.headers, status_code=OBJECT_CREATED,
-                                              data=json.dumps(self.empty_workflow_json),
-                                              content_type="application/json")
-=======
                                                headers=self.headers, status_code=OBJECT_CREATED,
                                                data=json.dumps(self.empty_workflow_json),
                                                content_type="application/json")
 
->>>>>>> 9c419330
         self.empty_workflow_json['id'] = response['id']
 
         final_workflows = playbook.workflows
@@ -281,7 +269,8 @@
                                 data=json.dumps(self.empty_workflow_json),
                                 content_type="application/json")
 
-    # All the updates
+        # All the updates
+
     def test_update_playbook_name(self):
         playbook = execution_db_help.standard_load()
 
@@ -291,7 +280,7 @@
                                                 headers=self.headers,
                                                 content_type='application/json')
         self.assertEqual(response['name'], self.change_playbook_name)
-    
+
     def test_update_playbook_invalid_id(self):
         execution_db_help.standard_load()
         expected = {playbook.name for playbook in executiondb.execution_db.session.query(Playbook).all()}
@@ -413,4 +402,4 @@
         playbook = execution_db_help.standard_load()
 
         response = self.get_with_status_check('/api/playbooks/{}?mode=export'.format(playbook.id), headers=self.headers)
-        self.assertDictEqual(PlaybookSchema().dump(playbook).data, response)
+        self.assertDictEqual(PlaybookSchema().dump(playbook).data, response)