--- conflicted
+++ resolved
@@ -4,8 +4,6 @@
 import { PlaybookComponent } from './playbook/playbook.component';
 import { SchedulerComponent } from './scheduler/scheduler.component';
 import { GlobalsComponent } from './globals/globals.component';
-import { MessagesComponent } from './messages/messages.component';
-import { MetricsComponent } from './metrics/metrics.component';
 import { SettingsComponent } from './settings/settings.component';
 import { ReportsComponent } from './reports/reports.component';
 import { ExecutionComponent } from './execution/execution.component';
@@ -24,17 +22,11 @@
 	{ path: 'globals', component: GlobalsComponent },
 	{ path: 'settings', component: SettingsComponent },
 	{ path: 'execution', component: ExecutionComponent },
-<<<<<<< HEAD
-	{ path: 'dashboard/new', component: ManageDashboardsComponent },
-	{ path: 'dashboard/:dashboardId/edit', component: ManageDashboardsComponent },
-	{ path: 'dashboard/:dashboardId', component: DashboardsComponent },
 	{ path: 'apps', component: AppsListComponent },
 	{ path: 'apps/:appId', component: ManageAppComponent },
-=======
 	{ path: 'report/new', component: ManageReportsComponent },
 	{ path: 'report/:reportId/edit', component: ManageReportsComponent },
 	{ path: 'report/:reportId', component: ReportsComponent },
->>>>>>> 2ca4646c
 ];
 
 @NgModule({
