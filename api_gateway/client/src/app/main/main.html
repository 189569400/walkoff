<div class="wrapper">

  <!-- Main Header -->
  <header>
    <nav id="walkoffNav" class="navbar navbar-expand-md navbar-dark">
      <a class="navbar-brand" routerLink="/"><b>WALK</b>OFF</a>
      <button class="navbar-toggler" type="button" data-toggle="collapse" data-target="#navbarCollapse" aria-controls="navbarCollapse" aria-expanded="false" aria-label="Toggle navigation">
        <span class="navbar-toggler-icon"></span>
      </button>
      <div class="collapse navbar-collapse" id="navbarCollapse">
        <ul class="navbar-nav mr-auto">
          <li class="nav-item">
            <a class="nav-link" routerLink="/workflows" routerLinkActive="active"><i class="fa fa-sitemap"></i><span class="navLink">Workflows</span></a>
          </li>
          <li class="nav-item">
            <a class="nav-link" routerLink="/execution" routerLinkActive="active"><i class="fa fa-play-circle"></i><span class="navLink">Execution</span></a>
          </li>
          <li *hasPermission="['editApps']" class="nav-item">
              <a class="nav-link" routerLink="/apps" routerLinkActive="active"><i class="fa fa-cube"></i><span class="navLink">Applications</span></a>
            </li>
          <!-- <li class="nav-item">
            <a class="nav-link" routerLink="/globals" routerLinkActive="active"><i class="fa fa-globe"></i><span class="navLink">Globals</span></a>
          </li> -->
          <!-- <li class="nav-item">
            <a class="nav-link" routerLink="/scheduler" routerLinkActive="active"><i class="fa fa-calendar-o"></i><span class="navLink">Scheduler</span></a>
          </li> -->
          
          <!-- <li class="nav-item">
            <a class="nav-link" routerLink="/messages" routerLinkActive="active"><i class="fa fa-envelope-o"></i><span class="navLink">Messages</span></a>
          </li> -->
          <!-- <li class="nav-item">
            <a class="nav-link" routerLink="/metrics" routerLinkActive="active"><i class="fa fa-pie-chart"></i><span class="navLink">Metrics</span></a>
          </li> -->
          <!-- <li class="nav-item">
            <a class="nav-link" routerLink="/settings" routerLinkActive="active"><i class="fa fa-store"></i><span class="navLink">Marketplace</span></a>
          </li> -->
          <li *hasPermission="['viewReports', 'editReports']" class="nav-item dropdown" routerLinkActive="active">
            <a class="nav-link dropdown-toggle" href="#" id="navbarDropdown" role="button" data-toggle="dropdown" aria-haspopup="true" aria-expanded="false">
              <i class="fa fa-area-chart"></i><span class="navLink">Reports</span>
            </a>
            <div class="dropdown-menu border-0" aria-labelledby="navbarDropdown">
              <a *ngFor="let report of reports" class="dropdown-item installedReport" routerLink="/report/{{report.id}}">
                <span>{{ report.name }}</span>
              </a>
              <ng-container *hasPermission="['editReports']">
                  <div *ngIf="reports && reports.length > 0" class="dropdown-divider"></div>
                  <a class="dropdown-item installedReport" routerLink="/report/new">
                    <span><i>Create New Report...</i></span>
                  </a>
              </ng-container>
            </div>
          </li>

          <li *hasPermission="['isAdmin', 'editGlobals', 'editSchedule']" class="nav-item dropdown" routerLinkActive="active">
              <a class="nav-link dropdown-toggle" href="#" id="navbarDropdown" role="button" data-toggle="dropdown" aria-haspopup="true" aria-expanded="false">
                <i class="fa fa-gear"></i><span class="navLink">Settings</span>
              </a>
              <div class="dropdown-menu border-0" aria-labelledby="navbarDropdown">
                <!-- <a class="dropdown-item installedReport" routerLink="/execution" routerLinkActive="active"><i class="fa fa-play-circle"></i><span class="navLink">Execution Log</span></a> -->
<<<<<<< HEAD
                <a class="dropdown-item installedReport" routerLink="/settings/users" routerLinkActive="active"><i class="fa fa-users"></i><span class="navLink">Users</span></a>
                <a class="dropdown-item installedReport" routerLink="/settings/globals" routerLinkActive="active"><i class="fa fa-globe"></i><span class="navLink">Globals</span></a>
                <a class="dropdown-item installedReport" routerLink="/settings/buckets" routerLinkActive="active"><i class="fa fa-folder"></i><span class="navLink">Buckets</span></a>
                <a class="dropdown-item installedReport" routerLink="/settings/scheduler" routerLinkActive="active"><i class="fa fa-calendar-o"></i><span class="navLink">Scheduler</span></a>
                <a class="dropdown-item installedReport" href="/portainer/" target="_blank"><i class="fa fa-sign-out"></i><span class="navLink">Portainer.io</span></a>
=======
                <a *hasPermission="['isAdmin']" class="dropdown-item installedReport" routerLink="/settings/users" routerLinkActive="active"><i class="fa fa-users"></i><span class="navLink">Users</span></a>
                <a *hasPermission="['editGlobals']" class="dropdown-item installedReport" routerLink="/settings/globals" routerLinkActive="active"><i class="fa fa-globe"></i><span class="navLink">Globals</span></a>
                <a *hasPermission="['editSchedule']" class="dropdown-item installedReport" routerLink="/settings/scheduler" routerLinkActive="active"><i class="fa fa-calendar-o"></i><span class="navLink">Scheduler</span></a>
                <a *hasPermission="['isAdmin']" class="dropdown-item installedReport" href="/portainer/" target="_blank"><i class="fa fa-sign-out"></i><span class="navLink">Portainer.io</span></a>
>>>>>>> 8c53320f
              </div>
            </li>
          <!-- <li class="nav-item">
            <a class="nav-link" routerLink="/settings" routerLinkActive="active"><i class="fa fa-gear"></i><span class="navLink">Settings</span></a>
          </li> -->
        </ul>
        <!-- <form class="form-inline mt-2 mt-md-0">
          <input class="form-control mr-sm-2" type="text" placeholder="Search" aria-label="Search">
          <button class="btn btn-outline-success my-2 my-sm-0" type="submit">Search</button>
        </form> -->
        <!-- Navbar Right Menu -->
        <ul class="navbar-nav">
          <!-- <li class="nav-item dropdown messages messages-menu">
            <a class="nav-link" [class.newMessages]="newMessagesCount" href="#" id="messageDropdown" role="button" data-toggle="dropdown" aria-haspopup="true" aria-expanded="false" (click)="recalculateRelativeTimes()">
              <i class="fa" [ngClass]="{ 'fa-envelope': newMessagesCount, 'fa-envelope-open-o': !newMessagesCount }"></i>
              <span> {{newMessagesCount}}</span>
            </a>
            <div class="dropdown-menu dropdown-menu-right" aria-labelledby="messageDropdown">
              <span *ngIf="!messageListings.length" class="noMessages">You have no messages.</span>
                <table class="messageTable">
                  <tr *ngFor="let messageListing of messageListings" [class.oldMessage]="messageListing.is_read">
                    <td>
                        <i *ngIf="messageListing.awaiting_response" class="fa fa-exclamation required" title="This message is awaiting response."></i>
                    </td>
                    <td>
                        <a class="dropdown-item" href="#" (click)="openMessage($event, messageListing)">{{utils.getTruncatedString(messageListing.subject, 25, '(no subject)')}}</a>    
                    </td>
                    <td [title]="utils.getLocalTime(messageListing.created_at)">{{notificationRelativeTimes[messageListing.id]}}</td>
                  </tr>
                </table>
            </div>
          </li> -->
          <li class="nav-item">
              <a class="nav-link" href="https://walkoff.readthedocs.io" target="_blank"><i class="fa fa-file-text-o"></i><span class="navLink">Documentation</span></a>
            </li>
          <li class="nav-item dropdown user user-menu" routerLinkActive="active">
            <a class="nav-link dropdown-toggle" href="#" id="navbarUserDropdown" role="button" data-toggle="dropdown" aria-haspopup="true" aria-expanded="false">
              <!-- The user image in the navbar-->
              <img src="client/dist/walkoff/assets/img/genericUser.png" class="user-image" alt="User Image">
              <!-- hidden-xs hides the username on small devices so only the image appears. -->
              <span class="userName">{{currentUser}}</span>
            </a>
            <div class="dropdown-menu dropdown-menu-right border-0" aria-labelledby="navbarUserDropdown">
              <!-- <a class="dropdown-item" routerLink="/settings" routerLinkActive="active"><i class="fa fa-gear"></i><span class="navLink">Settings</span></a> -->
              <a class="dropdown-item installedDashboard" href="#" (click)="editUser()"><i class="fa fa-user"></i><span class="navLink">User Profile</span></a>
              <a class="dropdown-item installedDashboard" routerLink="/logout"><i class="fa fa-sign-out"></i><span class="navLink">Sign Out</span></a>
            </div>
          </li>
        </ul>
      </div>
    </nav>
  </header>

  <main role="main">
    <section>
      <div>
        <router-outlet></router-outlet>
        <!--Modal container for ng-bootstrap, should remove if upgrading to bootstrap 4 / ng-bootstrap 1.0.0-alpha.18+-->
        <template ngbModalContainer></template>
      </div>
    </section>
    <div></div>
  </main>

  <!--<footer class="footer">
    <strong>WALKOFF</strong>
  </footer>-->
</div><|MERGE_RESOLUTION|>--- conflicted
+++ resolved
@@ -24,7 +24,7 @@
           <!-- <li class="nav-item">
             <a class="nav-link" routerLink="/scheduler" routerLinkActive="active"><i class="fa fa-calendar-o"></i><span class="navLink">Scheduler</span></a>
           </li> -->
-          
+
           <!-- <li class="nav-item">
             <a class="nav-link" routerLink="/messages" routerLinkActive="active"><i class="fa fa-envelope-o"></i><span class="navLink">Messages</span></a>
           </li> -->
@@ -57,18 +57,10 @@
               </a>
               <div class="dropdown-menu border-0" aria-labelledby="navbarDropdown">
                 <!-- <a class="dropdown-item installedReport" routerLink="/execution" routerLinkActive="active"><i class="fa fa-play-circle"></i><span class="navLink">Execution Log</span></a> -->
-<<<<<<< HEAD
-                <a class="dropdown-item installedReport" routerLink="/settings/users" routerLinkActive="active"><i class="fa fa-users"></i><span class="navLink">Users</span></a>
-                <a class="dropdown-item installedReport" routerLink="/settings/globals" routerLinkActive="active"><i class="fa fa-globe"></i><span class="navLink">Globals</span></a>
-                <a class="dropdown-item installedReport" routerLink="/settings/buckets" routerLinkActive="active"><i class="fa fa-folder"></i><span class="navLink">Buckets</span></a>
-                <a class="dropdown-item installedReport" routerLink="/settings/scheduler" routerLinkActive="active"><i class="fa fa-calendar-o"></i><span class="navLink">Scheduler</span></a>
-                <a class="dropdown-item installedReport" href="/portainer/" target="_blank"><i class="fa fa-sign-out"></i><span class="navLink">Portainer.io</span></a>
-=======
                 <a *hasPermission="['isAdmin']" class="dropdown-item installedReport" routerLink="/settings/users" routerLinkActive="active"><i class="fa fa-users"></i><span class="navLink">Users</span></a>
                 <a *hasPermission="['editGlobals']" class="dropdown-item installedReport" routerLink="/settings/globals" routerLinkActive="active"><i class="fa fa-globe"></i><span class="navLink">Globals</span></a>
                 <a *hasPermission="['editSchedule']" class="dropdown-item installedReport" routerLink="/settings/scheduler" routerLinkActive="active"><i class="fa fa-calendar-o"></i><span class="navLink">Scheduler</span></a>
                 <a *hasPermission="['isAdmin']" class="dropdown-item installedReport" href="/portainer/" target="_blank"><i class="fa fa-sign-out"></i><span class="navLink">Portainer.io</span></a>
->>>>>>> 8c53320f
               </div>
             </li>
           <!-- <li class="nav-item">
@@ -94,7 +86,7 @@
                         <i *ngIf="messageListing.awaiting_response" class="fa fa-exclamation required" title="This message is awaiting response."></i>
                     </td>
                     <td>
-                        <a class="dropdown-item" href="#" (click)="openMessage($event, messageListing)">{{utils.getTruncatedString(messageListing.subject, 25, '(no subject)')}}</a>    
+                        <a class="dropdown-item" href="#" (click)="openMessage($event, messageListing)">{{utils.getTruncatedString(messageListing.subject, 25, '(no subject)')}}</a>
                     </td>
                     <td [title]="utils.getLocalTime(messageListing.created_at)">{{notificationRelativeTimes[messageListing.id]}}</td>
                   </tr>
