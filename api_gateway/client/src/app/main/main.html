--- conflicted
+++ resolved
@@ -88,15 +88,7 @@
               <span class="userName">{{currentUser}}</span>
             </a>
             <div class="dropdown-menu dropdown-menu-right border-0" aria-labelledby="navbarUserDropdown">
-<<<<<<< HEAD
-<<<<<<< HEAD
-              <a class="dropdown-item installedReport" href="/login" (click)="logout()">Sign Out</a>
-=======
               <a class="dropdown-item installedDashboard" href="/walkoff/login" (click)="logout()">Sign Out</a>
->>>>>>> 6b001b98485800ed3b4d5d77ca8fcb757e223251
-=======
-              <a class="dropdown-item installedDashboard" href="/walkoff/login" (click)="logout()">Sign Out</a>
->>>>>>> 6b001b98
             </div>
           </li>
         </ul>
