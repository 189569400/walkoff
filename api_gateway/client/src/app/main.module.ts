import { NgModule } from '@angular/core';
import { BrowserModule } from '@angular/platform-browser';
import { FormsModule, ReactiveFormsModule } from '@angular/forms';
import { NgbModule } from '@ng-bootstrap/ng-bootstrap';
import { NgxDatatableModule } from '@swimlane/ngx-datatable';
import { Select2Module } from 'ng2-select2';
import { ClipboardModule } from 'ngx-clipboard';
import { CookieService } from 'ngx-cookie-service';
import { AuthService } from './auth/auth.service';
import { JwtInterceptor, JwtModule, JWT_OPTIONS } from '@auth0/angular-jwt';
import { RefreshTokenInterceptor, jwtTokenGetter, jwtOptionsFactory } from './refresh-token-interceptor';
import { HTTP_INTERCEPTORS, HttpClientModule } from '@angular/common/http';
import { DateTimePickerModule } from 'ng-pick-datetime';
import { DndModule } from 'ng2-dnd';
import { BrowserAnimationsModule } from '@angular/platform-browser/animations';
import { ToastrModule } from 'ngx-toastr';
import { GridsterModule } from 'angular-gridster2';
import { ChartsModule } from 'ng2-charts';

import { NgJsonEditorModule } from 'ang-jsoneditor'

import { CodemirrorModule } from '@ctrl/ngx-codemirror';
import 'codemirror/mode/meta';
import 'codemirror/mode/shell/shell';
import 'codemirror/mode/python/python';
import 'codemirror/mode/xml/xml';
import 'codemirror/mode/yaml/yaml';
import 'codemirror/mode/powershell/powershell';
import 'codemirror/mode/dockerfile/dockerfile';
import 'codemirror/addon/display/placeholder';

// Custom routing module
import { RoutingModule } from './routing';
import { MainComponent } from './main/main.component';
import { SchedulerComponent } from './scheduler/scheduler.component';
import { PlaybookComponent } from './playbook/playbook.component';
import { GlobalsComponent } from './globals/globals.component';
import { MessagesComponent } from './messages/messages.component';
import { MetricsComponent } from './metrics/metrics.component';
import { SettingsComponent } from './settings/settings.component';
import { ReportsComponent } from './reports/reports.component';
import { ExecutionComponent } from './execution/execution.component';
import { AppsListComponent } from './apps/apps.list.component';

import { SchedulerModalComponent } from './scheduler/scheduler.modal.component';
import { GlobalsModalComponent } from './globals/globals.modal.component';
import { VariableModalComponent } from './globals/variable.modal.component';
import { SettingsUserModalComponent } from './settings/settings.user.modal.component';
import { SettingsRoleModalComponent } from './settings/settings.roles.modal.component';
import { SettingsTimeoutModalComponent } from './settings/settings.timeout.modal.component';
import { ExecutionVariableModalComponent } from './execution/execution.variable.modal.component';
import { PlaybookEnvironmentVariableModalComponent } from './playbook/playbook.environment.variable.modal.component';
import { MainProfileModalComponent } from './main/main.profile.modal.component';

import { PlaybookArgumentComponent } from './playbook/playbook.argument.component';
import { PlaybookConditionsComponent } from './playbook/playbook.conditions.component';
import { PlaybookTransformsComponent } from './playbook/playbook.transforms.component';
import { PlaybookConditionalExpressionComponent } from './playbook/playbook.conditional.expression.component';
import { SettingsRolesComponent } from './settings/settings.roles.component';
import { MessagesModalComponent } from './messages/messages.modal.component';

import { KeysPipe } from './pipes/keys.pipe';
import { UtilitiesService } from './utilities.service';
import { ManageReportsComponent } from './reports/manage.reports.component';
import { WidgetModalComponent } from './reports/widget.modal.component';
import { SafeEmbedPipe } from './pipes/safeEmbed.pipe';
import { WorkflowEditorComponent } from './playbook/workflow.editor.component';
import { MetadataModalComponent } from './playbook/metadata.modal.component';
import { ImportModalComponent } from './playbook/import.modal.component';
import { ManageAppComponent } from './apps/manage.app.component';
<<<<<<< HEAD
import { BucketsModalComponent } from './buckets/buckets.modal.component';
import { TriggersModalComponent } from './buckets/triggers.modal.component';
import { BucketsComponent } from './buckets/buckets.component';
=======
import { HasPermissionDirective } from './permission.directive';
>>>>>>> 8c53320f

@NgModule({
	imports: [
		FormsModule,
		BrowserModule,
		HttpClientModule,
		ReactiveFormsModule,
		JwtModule.forRoot({
			// config: {
			// 	tokenGetter: jwtTokenGetter,
			// 	blacklistedRoutes: ['login', 'api/auth', 'api/auth/logout', 'api/auth/refresh']
			// },
			jwtOptionsProvider: {
				provide: JWT_OPTIONS,
				useFactory: jwtOptionsFactory,
				deps: [AuthService]
			}
		}),
		NgbModule,
		RoutingModule,
		Select2Module,
		ClipboardModule,
		NgxDatatableModule,
		DateTimePickerModule,
		DndModule.forRoot(),
	    BrowserAnimationsModule,
		ToastrModule.forRoot({ positionClass: 'toast-bottom-right', enableHtml: true, onActivateTick: true }),
		GridsterModule,
		ChartsModule,
		CodemirrorModule,
		NgJsonEditorModule
	],
	declarations: [
		//Main component
		MainComponent,
		//Router module components
		PlaybookComponent,
		WorkflowEditorComponent,
		SchedulerComponent,
		GlobalsComponent,
		MessagesComponent,
		MetricsComponent,
		SettingsComponent,
		ReportsComponent,
		ExecutionComponent,
		AppsListComponent,
		ManageAppComponent,
		BucketsComponent,
		//Modals
		SchedulerModalComponent,
		GlobalsModalComponent,
		VariableModalComponent,
<<<<<<< HEAD
		BucketsModalComponent,
		TriggersModalComponent,
=======
		MainProfileModalComponent,
>>>>>>> 8c53320f
		SettingsUserModalComponent,
		SettingsRoleModalComponent,
		SettingsTimeoutModalComponent,
		MessagesModalComponent,
		PlaybookEnvironmentVariableModalComponent,
		MetadataModalComponent,
		ImportModalComponent,
		ExecutionVariableModalComponent,
		// Other subcomponents
		PlaybookArgumentComponent,
		PlaybookConditionsComponent,
		PlaybookTransformsComponent,
		PlaybookConditionalExpressionComponent,
		SettingsRolesComponent,
		// Pipes
		KeysPipe,
		ManageReportsComponent,
		SafeEmbedPipe,
		WidgetModalComponent,
		// Directives
		HasPermissionDirective
	],
	providers: [
		UtilitiesService,
		CookieService,
		AuthService,
		JwtInterceptor, // Providing JwtInterceptor allow to inject JwtInterceptor manually into RefreshTokenInterceptor
		{
			provide: HTTP_INTERCEPTORS,
			useExisting: JwtInterceptor,
			multi: true
		},
		{
			provide: HTTP_INTERCEPTORS,
			useClass: RefreshTokenInterceptor,
			multi: true
		}
	],
	entryComponents: [
		SchedulerModalComponent,
		GlobalsModalComponent,
		VariableModalComponent,
<<<<<<< HEAD
		BucketsModalComponent,
		TriggersModalComponent,
=======
		MainProfileModalComponent,
>>>>>>> 8c53320f
		SettingsUserModalComponent,
		SettingsRoleModalComponent,
		SettingsTimeoutModalComponent,
		MessagesModalComponent,
		ExecutionVariableModalComponent,
		PlaybookEnvironmentVariableModalComponent,
		ImportModalComponent,
		MetadataModalComponent,
		WidgetModalComponent
	],
	bootstrap: [MainComponent],
})
export class MainModule {}<|MERGE_RESOLUTION|>--- conflicted
+++ resolved
@@ -68,13 +68,10 @@
 import { MetadataModalComponent } from './playbook/metadata.modal.component';
 import { ImportModalComponent } from './playbook/import.modal.component';
 import { ManageAppComponent } from './apps/manage.app.component';
-<<<<<<< HEAD
 import { BucketsModalComponent } from './buckets/buckets.modal.component';
 import { TriggersModalComponent } from './buckets/triggers.modal.component';
 import { BucketsComponent } from './buckets/buckets.component';
-=======
 import { HasPermissionDirective } from './permission.directive';
->>>>>>> 8c53320f
 
 @NgModule({
 	imports: [
@@ -127,12 +124,9 @@
 		SchedulerModalComponent,
 		GlobalsModalComponent,
 		VariableModalComponent,
-<<<<<<< HEAD
 		BucketsModalComponent,
 		TriggersModalComponent,
-=======
 		MainProfileModalComponent,
->>>>>>> 8c53320f
 		SettingsUserModalComponent,
 		SettingsRoleModalComponent,
 		SettingsTimeoutModalComponent,
@@ -175,12 +169,9 @@
 		SchedulerModalComponent,
 		GlobalsModalComponent,
 		VariableModalComponent,
-<<<<<<< HEAD
 		BucketsModalComponent,
 		TriggersModalComponent,
-=======
 		MainProfileModalComponent,
->>>>>>> 8c53320f
 		SettingsUserModalComponent,
 		SettingsRoleModalComponent,
 		SettingsTimeoutModalComponent,
