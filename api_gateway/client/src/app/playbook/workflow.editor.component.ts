import { Component, ViewEncapsulation, ViewChild, ElementRef, ChangeDetectorRef, OnInit,
	AfterViewChecked, OnDestroy} from '@angular/core';
import { ToastrService } from 'ngx-toastr';
import { DatatableComponent } from '@swimlane/ngx-datatable';
import { UUID } from 'angular2-uuid';
import { Observable } from 'rxjs';
import 'rxjs/Rx';
import { plainToClass, classToClass } from 'class-transformer';
import { NgbModal, NgbTabChangeEvent } from '@ng-bootstrap/ng-bootstrap';
import { FormControl } from '@angular/forms';
import { Router } from '@angular/router';

import * as cytoscape from 'cytoscape';
import * as clipboard from 'cytoscape-clipboard';
import * as edgehandles from 'cytoscape-edgehandles';
import * as gridGuide from 'cytoscape-grid-guide';
import * as panzoom from 'cytoscape-panzoom';
import * as undoRedo from 'cytoscape-undo-redo';

import { PlaybookService } from './playbook.service';
import { AuthService } from '../auth/auth.service';
import { UtilitiesService } from '../utilities.service';
import { GlobalsService } from '../globals/globals.service';
import { SettingsService } from '../settings/settings.service';

import { AppApi } from '../models/api/appApi';
import { ActionApi, ActionType } from '../models/api/actionApi';
import { ParameterApi } from '../models/api/parameterApi';
import { ConditionApi } from '../models/api/conditionApi';
import { TransformApi } from '../models/api/transformApi';
import { DeviceApi } from '../models/api/deviceApi';
import { ReturnApi } from '../models/api/returnApi';
import { Workflow } from '../models/playbook/workflow';
import { Action } from '../models/playbook/action';
import { Branch } from '../models/playbook/branch';
import { GraphPosition } from '../models/playbook/graphPosition';
import { Argument, Variant } from '../models/playbook/argument';
import { User } from '../models/user';
import { Role } from '../models/role';
import { NodeStatus, NodeStatuses } from '../models/execution/nodeStatus';
import { NodeStatusEvent } from '../models/execution/nodeStatusEvent';
import { ConsoleLog } from '../models/execution/consoleLog';
import { EnvironmentVariable } from '../models/playbook/environmentVariable';
import { PlaybookEnvironmentVariableModalComponent } from './playbook.environment.variable.modal.component';
import { WorkflowStatus } from '../models/execution/workflowStatus';
import { CodemirrorComponent } from '@ctrl/ngx-codemirror';
import { ActivatedRoute } from '@angular/router';
import { Variable } from '../models/variable';
import { MetadataModalComponent } from './metadata.modal.component';
import { Condition } from '../models/playbook/condition';
import { Trigger } from '../models/playbook/trigger';
import { WorkflowNode } from '../models/playbook/WorkflowNode';
import { Transform } from '../models/playbook/transform';

@Component({
	selector: 'workflow-editor-component',
	templateUrl: './workflow.editor.html',
	styleUrls: [
		'./workflow.editor.scss',
		'../../../node_modules/cytoscape-panzoom/cytoscape.js-panzoom.css',
		'../../../node_modules/ng2-dnd/bundles/style.css',
	],
	encapsulation: ViewEncapsulation.None,
	providers: [AuthService, GlobalsService, SettingsService],
})
export class WorkflowEditorComponent implements OnInit, AfterViewChecked, OnDestroy {
	@ViewChild('cyRef', { static: true }) cyRef: ElementRef;
	@ViewChild('workflowResultsTable', { static: false }) workflowResultsTable: DatatableComponent;
	@ViewChild('consoleContainer', { static: false }) consoleContainer: ElementRef;
	@ViewChild('consoleTable', { static: false }) consoleTable: DatatableComponent;
	@ViewChild('errorLogTable', { static: false }) errorLogTable: DatatableComponent;
	@ViewChild('environmentVariableTable', { static: false }) environmentVariableTable: DatatableComponent;
	@ViewChild('importFile', { static: false }) importFile: ElementRef;
	@ViewChild('accordion', { static: true }) apps_actions: ElementRef;
	@ViewChild('consoleArea', { static: false }) consoleArea: CodemirrorComponent;

	globals: Variable[] = [];
	relevantGlobals: Variable[] = [];
	users: User[];
	roles: Role[];

	originalWorkflow: Workflow;
	loadedWorkflow: Workflow;
	cy: any;
	edgeHandler: any;
	ur: any;
	appApis: AppApi[] = [];
	offset: GraphPosition = plainToClass(GraphPosition, { x: -330, y: -170 });
	selectedAction: any; // node being displayed in json editor
	selectedActionApi: ActionApi;
	selectedBranchParams: {
		branch: Branch;
		returnTypes: ReturnApi[];
		appName: string;
		actionName: string;
	};
	selectedEnvironmentVariable: EnvironmentVariable;
	cyJsonData: string;
	nodeStatuses: NodeStatus[] = [];
	consoleLog: ConsoleLog[] = [];
	executionResultsComponentWidth: number;
	waitingOnData: boolean = false;
	nodeStatusStartedRelativeTimes: { [key: string]: string } = {};
	nodeStatusCompletedRelativeTimes: { [key: string]: string } = {};
	eventSource: any;
	consoleEventSource: any;
	playbookToImport: File;
	recalculateConsoleTableCallback: any;
	actionFilter: string = '';
	actionFilterControl = new FormControl();
	actionTypes = ActionType;
	sseErrorTimeout: any;
	showConsole: boolean = false;

	conditionalOptions = {
		tabSize: 4,
		indentUnit: 4,
		mode: 'python',
		placeholder: `# Python to set selected_node to an output action
# For example:
# 		
# if input_1.result > input_2.result:
#     selected_node = output_1
# else:
#     selected_node = output_2`
	}

	transformOptions = {
		tabSize: 4,
		indentUnit: 4,
		mode: 'python',
		placeholder: `# Python to transform previous nodes results using python code
# For example:
# 		
# result = input.result.get("key")`
	}

	constructor(
		private playbookService: PlaybookService, private authService: AuthService,
		private toastrService: ToastrService, private activeRoute: ActivatedRoute,
		private cdr: ChangeDetectorRef, private utils: UtilitiesService,
		private modalService: NgbModal, private router: Router
	) {}

	/**
	 * On component initialization, we grab arrays of globals, app apis, and playbooks/workflows (id, name pairs).
	 * We also initialize an EventSoruce for Action Statuses for the execution results table.
	 * Also initialize cytoscape event bindings.
	 */
	ngOnInit(): void {
		this.initializeCytoscape();
		this.initialLoad();

		Observable.interval(30000).subscribe(() => {
			this.recalculateRelativeTimes();
		});

		/**
		 * Filter app list by application and action names
		 */
		this.actionFilterControl.valueChanges.debounceTime(100).distinctUntilChanged().subscribe(query => {
			this.actionFilter = query.trim();
			setTimeout(() => {
				($('.action-panel') as any)
					.addClass('no-transition')
					.collapse((this.actionFilter) ? 'show' : 'hide')
					.removeClass('no-transition')
			}, 0);
		});
	}

	/**
	 * This angular function is used primarily to recalculate column widths for execution results table.
	 */
	ngAfterViewChecked(): void { }

	/**
	 * Closes our SSEs on component destroy.
	 */
	ngOnDestroy(): void {
		if (this.eventSource && this.eventSource.close) { this.eventSource.close(); }
		if (this.consoleEventSource && this.consoleEventSource.close) { this.consoleEventSource.close(); }
	}

	/**
	 * Adds keyboard event bindings for cut/copy/paste/etc.
	 */
	initializeCytoscape(): void {
		const cyDummy = cytoscape();
		if (!cyDummy.clipboard) { clipboard(cytoscape, $); }
		if (!cyDummy.edgehandles) { cytoscape.use(edgehandles); }
		if (!cyDummy.gridGuide) { gridGuide(cytoscape, $); }
		if (!cyDummy.panzoom) { cytoscape.use(panzoom); }
		if (!cyDummy.undoRedo) { cytoscape.use(undoRedo); }
		
		// Handle keyboard presses on graph
		document.addEventListener('keydown', (e: any) => {
			// If we aren't "focused" on a body or button tag, don't do anything
			// to prevent events from being fired while in the parameters editor
			const tagName = document.activeElement.tagName;
			if (!(tagName === 'BODY' || tagName === 'BUTTON')) { return; }
			if (this.cy === null) { return; }

			if (e.which === 46) { // Delete
				this.removeSelectedNodes();
			} else if (e.ctrlKey) {
				//TODO: re-enable undo/redo once we restructure how branches / edges are stored
				// if (e.which === 90) // 'Ctrl+Z', Undo
				//     ur.undo();
				// else if (e.which === 89) // 'Ctrl+Y', Redo
				//     ur.redo();
				if (e.which === 67) {
					// Ctrl + C, Copy
					this.copy();
				} else if (e.which === 86) {
					// Ctrl + V, Paste
					this.paste();
				}
				// else if (e.which === 88) {
				// 	// Ctrl + X, Cut
				// 	this.cut();
				// }
				// else if (e.which == 65) { // 'Ctrl+A', Select All
				//     cy.elements().select();
				//     e.preventDefault();
				// }
			}
		});
	}

		/**
	 * Gets a list of all the loaded playbooks along with their workflows.
	 */
	async initialLoad(): Promise<void> {
		this.playbookService.getGlobals().then(globals => this.globals = globals);
		await this.playbookService.getApis().then(appApis => this.appApis = appApis.sort((a, b) => a.name > b.name ? 1 : -1));

		this.activeRoute.params.subscribe(params => {
			if (params.workflowId) {
				this.playbookService.loadWorkflow(params.workflowId)
					.then(workflow => this.loadWorkflow(workflow))
					.catch(e => this.router.navigateByUrl(`/workflows`))
			}
			else {
				let workflowToCreate: Workflow = this.playbookService.workflowToCreate;
				if (!workflowToCreate) {
					return this.router.navigateByUrl(`/workflows`);
				}
				this.loadWorkflow(workflowToCreate);
			}
		})
	}

		/**
	 * Loads a workflow from a given playbook / workflow name pair and calls function to set up graph.
	 * @param playbook Playbook to load
	 * @param workflow Workflow to load
	 */
	async loadWorkflow(workflow: Workflow): Promise<void> {
		try {
			this.selectWorkflow((workflow.id) ? await this.playbookService.loadWorkflow(workflow.id) : workflow)
		}
		catch(e) {
			this.toastrService.error(`Error loading workflow "${workflow.name}": ${e.message}`)
		}
	}

	selectWorkflow(workflow) {
		this.resetSelections();
		this.initializeActionArguments(workflow);
		this.loadedWorkflow = workflow;
		this.originalWorkflow = workflow.clone();
		this.setupGraph();
	}

	/**
	 * Closes the active workflow and clears all relevant variables.
	 */
	resetSelections(): void {
		this.loadedWorkflow = null;
		this.selectedBranchParams = null;
		this.selectedAction = null;
	}

	initializeActionArguments(workflow: Workflow) {
		workflow.actions.forEach(action => {
			const actionApi = this.getActionApi(action.app_name, action.app_version, action.action_name);
			actionApi.parameters.forEach(parameterApi => {
				const argument = action.arguments.find(a => a.name === parameterApi.name);
				if (!argument) action.arguments.push(this.getDefaultArgument(parameterApi));
			})
		})
	}

    ///------------------------------------------------------------------------------------------------------
	/// Console functions
	///------------------------------------------------------------------------------------------------------
	/**
	 * Sets up the EventStream for receiving console logs from the server. Binds various events to the event handler.
	 * Will currently return ALL stream actions and not just the ones manually executed.
	 */
	getConsoleSSE(workflowExecutionId: string) {
		if (this.consoleEventSource) this.consoleEventSource.close();

		return this.authService.getEventSource(`api/streams/console/log?workflow_execution_id=${ workflowExecutionId }`)
			.then(eventSource => {
				this.consoleEventSource = eventSource;
				this.consoleEventSource.onerror = (e: any) => this.statusEventErrorHandler(e);
				this.consoleEventSource.addEventListener('log', (e: any) => this.consoleEventHandler(e));
			});
	}

  consoleEventHandler(message: any): void {
		if (this.sseErrorTimeout) {
			clearTimeout(this.sseErrorTimeout);
			delete this.sseErrorTimeout;
		}

		console.log('c', message)
		const consoleEvent = plainToClass(ConsoleLog, (JSON.parse(message.data) as object));
		const newConsoleLog = consoleEvent.toNewConsoleLog();

		// Induce change detection by slicing array
		this.consoleLog.push(newConsoleLog);
		this.consoleLog = this.consoleLog.slice();
	}

	get consoleContent() {
		let content = `******************************* Console Output *******************************\n`;
		this.consoleLog.forEach(log => {
			content += log.message;
		})
		return content;
	}

	///------------------------------------------------------------------------------------------------------
	/// Playbook CRUD etc functions
	///------------------------------------------------------------------------------------------------------
	/**
	 * Sets up the EventStream for receiving stream actions from the server. Binds various events to the event handler.
	 * Will currently return ALL stream actions and not just the ones manually executed.
	 */
	getNodeStatusSSE(workflowExecutionId: string) {
		if (this.eventSource) this.eventSource.close();

		return this.authService.getEventSource(`api/streams/workflowqueue/actions?workflow_execution_id=${ workflowExecutionId }`)
			.then(eventSource => {
				this.eventSource = eventSource
				this.eventSource.onerror = (e: any) => this.statusEventErrorHandler(e);

				Object.values(NodeStatuses)
					  .forEach(status => this.eventSource.addEventListener(status, (e: any) => this.nodeStatusEventHandler(e)));
			});
	}

	/**
	 * For an incoming action, will try to find the matching action in the graph (if applicable).
	 * Will style nodes based on the action status (executing/success/failure).
	 * Will update the information in the action statuses table as well, adding new rows or updating existing ones.
	 */
	nodeStatusEventHandler(message: any): void {
		if (this.sseErrorTimeout) {
			clearTimeout(this.sseErrorTimeout);
			delete this.sseErrorTimeout;
		}

		const nodeStatusEvent = plainToClass(NodeStatusEvent, (JSON.parse(message.data) as object));
		console.log('action', nodeStatusEvent);

		// If we have a graph loaded, find the matching node for this event and style it appropriately if possible.
		if (this.cy) {
			const matchingNode = this.cy.elements(`node[_id="${ nodeStatusEvent.node_id }"]`);
			const nodeType = matchingNode.data('type');
			const incomingEdges = matchingNode.incomers('edge');
			const outgoingEdges = matchingNode.outgoers('edge');

			if (matchingNode) {
				switch (nodeStatusEvent.status) {
					case NodeStatuses.EXECUTING:
						matchingNode.removeClass('success-highlight');
						matchingNode.removeClass('failure-highlight');
						matchingNode.addClass('executing-highlight');
						matchingNode.removeClass('awaiting-data-highlight');
						incomingEdges.addClass(['success-highlight', 'transitioning']);
						setTimeout(() => incomingEdges.removeClass('transitioning'), 500)
						break;
					case NodeStatuses.SUCCESS:
						matchingNode.addClass('success-highlight');
						matchingNode.removeClass('failure-highlight');
						matchingNode.removeClass('executing-highlight');
						matchingNode.removeClass('awaiting-data-highlight');
						if (nodeType != ActionType.CONDITION) {
							outgoingEdges.addClass(['success-highlight', 'transitioning']);
							setTimeout(() => outgoingEdges.removeClass('transitioning'), 500)
						}
						break;
					case NodeStatuses.FAILURE:
						matchingNode.removeClass('success-highlight');
						matchingNode.addClass('failure-highlight');
						matchingNode.removeClass('executing-highlight');
						matchingNode.removeClass('awaiting-data-highlight');
						break;
					case NodeStatuses.AWAITING_DATA:
						matchingNode.removeClass('success-highlight');
						matchingNode.removeClass('failure-highlight');
						matchingNode.removeClass('executing-highlight');
						matchingNode.addClass('awaiting-data-highlight');
					default:
						break;
				}
			}
		}

		// Additionally, add or update the actionstatus in our datatable.
		const matchingNodeStatus = this.nodeStatuses
									   .find(as => as.execution_id === nodeStatusEvent.execution_id && as.node_id == nodeStatusEvent.node_id);
		if (matchingNodeStatus) {
			matchingNodeStatus.status = nodeStatusEvent.status;

			switch (message.type) {
				case NodeStatuses.EXECUTING:
					// shouldn't happen
					matchingNodeStatus.started_at = nodeStatusEvent.started_at;
					break;
				case NodeStatuses.SUCCESS:
				case NodeStatuses.FAILURE:
					matchingNodeStatus.completed_at = nodeStatusEvent.completed_at;
					matchingNodeStatus.result = nodeStatusEvent.result;
					break;
				case NodeStatuses.AWAITING_DATA:
					// don't think anything needs to happen here
					break;
				default:
					this.toastrService.warning(`Unknown Action Status SSE Type: ${message.type}.`);
					break;
			}

			this.recalculateRelativeTimes(matchingNodeStatus);
			this.calculateLocalizedTimes(matchingNodeStatus);
		} else {
			const newNodeStatus = nodeStatusEvent.toNewNodeStatus();
			this.calculateLocalizedTimes(newNodeStatus);
			this.nodeStatuses.push(newNodeStatus);
		}
		// Induce change detection by slicing array
		this.nodeStatuses = this.nodeStatuses.slice();
	}

	statusEventErrorHandler(e: any) {
		if (this.sseErrorTimeout) return;
		this.sseErrorTimeout = setTimeout(async () => {
			try {
				await this.playbookService.getApis();
				delete this.sseErrorTimeout;
			}
			catch(e) {
				if (this.eventSource && this.eventSource.close)
					this.eventSource.close();
				if (this.consoleEventSource && this.consoleEventSource.close)
					this.consoleEventSource.close();

				const options = {backdrop: undefined, closeButton: false, buttons: { ok: { label: 'Reload Page' }}}
				this.utils
					.alert('The server stopped responding. Reload the page to try again.', options)
					.then(() => location.reload(true))
			}
		}, 5 * 1000)
	}

	get selectedActionResults(): any {
		if (this.selectedAction) {
			const nodeStatus = this.nodeStatuses.find(n => n.node_id == this.selectedAction.id);
			if (nodeStatus && nodeStatus.status == NodeStatuses.SUCCESS) return nodeStatus.result;
		}
	}

	/**
	 * Executes the loaded workflow as it exists on the server. Will not currently execute the workflow as it stands.
	 */
	executeWorkflow(): void {
		if (!this.loadedWorkflow) { return; }
		this.clearExecutionHighlighting();

		const executionId = UUID.UUID();
		Promise.all([
			this.getNodeStatusSSE(executionId),
			this.getConsoleSSE(executionId)
		]).then(() => {
			this.playbookService.addWorkflowToQueue(this.loadedWorkflow.id, executionId)
				.then((workflowStatus: WorkflowStatus) => {
					this.toastrService.success(`Starting <b>${this.loadedWorkflow.name}</b>`)
				})
				.catch(e => this.toastrService.error(`Error starting execution of ${this.loadedWorkflow.name}: ${e.message}`));
		})
	}

	returnToWorkflows() {
		this.router.navigateByUrl(`/workflows`);
		return false;
	}

	routeToWorkflow(workflow: Workflow): void {
		this.router.navigateByUrl(`/workflows/${ workflow.id }`);
	}

	canDeactivate(): Promise<boolean> | boolean {
        return this.checkUnsavedChanges(); 
    }

    async checkUnsavedChanges() : Promise<boolean> {
        if (!this.workflowChanged) return true;
        return this.utils.confirm('Any unsaved changes will be lost. Are you sure?', { alwaysResolve: true });
    }

	setupGraph(options: any = {}): void {
		// Convert our selection arrays to a string
		if (!this.loadedWorkflow.actions) { this.loadedWorkflow.actions = []; }

		// Refresh the console log so that it displays correctly after being hidden
		setTimeout(() => {
			if (this.consoleArea && this.consoleArea.codeMirror) this.consoleArea.codeMirror.refresh();
		});

		const defaults = {
			container: document.getElementById('cy'),
			boxSelectionEnabled: false,
			autounselectify: false,
			wheelSensitivity: 0.1,
			layout: { name: 'preset' },
			style: [
				{
					selector: 'node',
					css: {
						'content': 'data(label)',
						'text-valign': 'center',
						'text-halign': 'center',
						'shape': 'roundrectangle',
						'background-color': '#bbb',
						'selection-box-color': 'red',
						'font-family': 'Segoe UI, Tahoma, Geneva, Verdana, sans-serif, sans-serif',
						'font-weight': 'lighter',
						'font-size': '15px',
						'width': 'label',
						'height': 'label',
						'padding': '10px'
					},
				},
				{
					selector: `node[type="${ ActionType.ACTION }"]`,
					css: {
						'shape': 'roundrectangle',
						'padding': '15px'
					},
				},
				{
					selector: `node[type="${ ActionType.CONDITION }"]`,
					css: {
						'shape': 'diamond',
						'padding': '25px'
					},
				},
				{
					selector: `node[type="${ ActionType.TRIGGER }"]`,
					css: {
						'shape': 'polygon',
						'shape-polygon-points': '-1, -1, 1, -1, 0, 1',
						'text-margin-y': '-15px',
						'padding': '25px'
					},
				},
				{
					selector: `node[type="${ ActionType.TRANSFORM }"]`,
					css: {
						'shape': 'ellipse',
						'padding': '20px'
					},
				},
				{
					selector: 'node[type="eventAction"]',
					css: {
						'shape': 'star',
						'background-color': '#edbd21',
					},
				},
				{
					selector: 'node[?isStartNode]',
					css: {
						'border-width': '3px',
						'border-color': '#991818',
					},
				},
				{
					selector: `node[?isParallelized]`,
					css: {
						'ghost' : 'yes',
						'ghost-offset-x' : '7px',
						'ghost-offset-y': '-7px',
						'ghost-opacity' : '.7'
					},
				},
				{
					selector: 'node[?hasErrors]',
					css: {
						'color': '#991818',
						'font-style': 'italic',
					},
				},
				{
					selector: 'node:selected',
					css: {
						'background-color': '#77b0d0',
					},
				},
				{
					selector: '.success-highlight',
					css: {
						'background-color': '#399645',
						'transition-property': 'background-color',
						'transition-duration': '0.5s',
					},
				},
				{
					selector: '.failure-highlight',
					css: {
						'background-color': '#8e3530',
						'transition-property': 'background-color',
						'transition-duration': '0.5s',
					},
				},
				{
					selector: '.executing-highlight',
					css: {
						'background-color': '#ffef47',
						'transition-property': 'background-color',
						'transition-duration': '0.25s',
					},
				},
				{
					selector: '.awaiting-data-highlight',
					css: {
						'background-color': '#f4ad42',
						'transition-property': 'background-color',
						'transition-duration': '0.5s',
					},
				},
				{
					selector: '$node > node',
					css: {
						'padding-top': '10px',
						'padding-left': '10px',
						'padding-bottom': '10px',
						'padding-right': '10px',
						'text-valign': 'top',
						'text-halign': 'center',
					},
				},
				{
					selector: 'edge',
					css: {
						'target-arrow-shape': 'triangle',
						'curve-style': 'bezier',
					},
				},
				{
					selector: 'edge.transitioning',
					css: {
						'transition-property': 'line-color, width',
						'transition-duration': '0.5s',
					},
				},
				{
					selector: 'edge.executing-highlight',
					css: {
						'width': '5px',
						'target-arrow-color': '#ffef47',
						'line-color': '#ffef47',
					},
				},
				{
					selector: 'edge.success-highlight',
					css: {
						'width': '5px',
						'target-arrow-color': '#399645',
						'line-color': '#399645',
					},
				},
				{
					selector: 'edge[?hasErrors]',
					css: {
						'target-arrow-color': '#991818',
						'line-color': '#991818',
						'line-style': 'dashed'
					},
				},
				{
					selector: '.eh-handle',
					style: {
						'background-color': '#337ab7',
						'width': '1',
						'height': '1',
						'shape': 'ellipse',
						'overlay-opacity': '0',
					}
				},
				{
					selector: '.eh-source',
					style: {
						'border-width': '3',
						'border-color': '#337ab7'
					}
				},
				{
					selector: '.eh-target',
					style: {
						'border-width': '3',
						'border-color': '#337ab7'
					}
				},
				{
					selector: '.eh-preview, .eh-ghost-edge',
					style: {
						'background-color': '#337ab7',
						'line-color': '#337ab7',
						'target-arrow-color': '#337ab7',
						'source-arrow-color': '#337ab7'
					}
				}
			],
		};

		// Create the Cytoscape graph
		cytoscape.warnings(false);

		// Create new elements before recreating the new graph
		const elements = this.getGraphElements();

		this.cy = cytoscape(Object.assign({}, defaults, options));

		// Enable various Cytoscape extensions
		// Undo/Redo extension
		this.ur = this.cy.undoRedo({});
		this.ur.action('add-walkoff-node', args => this.insertNodes(args), args => this.removeNodes(args));
		this.ur.action('remove-walkoff-node', args => this.removeNodes(args), args => this.insertNodes(args));


		// Panzoom extension
		this.cy.panzoom({});

		// Extension for drawing edges
		this.edgeHandler = this.cy.edgehandles({
			handleNodes: (el) => el.isNode() && !el.hasClass('just-created'),
			preview: false,
			toggleOffOnLeave: true,
			complete: (sourceNode: any, targetNodes: any[], addedEntities: any[]) => {
				if (!this.loadedWorkflow.branches) { this.loadedWorkflow.branches = []; }

				// The edge handles extension is not integrated into the undo/redo extension.
				// So in order that adding edges is contained in the undo stack,
				// remove the edge just added and add back in again using the undo/redo
				// extension. Also add info to edge which is displayed when user clicks on it.
				for (let i = 0; i < targetNodes.length; i++) {
					const tempId = UUID.UUID();
					const sourceId: string = sourceNode.data('_id');
					const destinationId: string = targetNodes[i].data('_id');

					addedEntities[i].data({
						_id: tempId,
						// We set temp because this actually triggers onEdgeRemove since we manually remove and re-add the edge later
						// There is logic in onEdgeRemove to bypass that logic if temp is true
						temp: true,
					});

					//If we attempt to draw an edge that already exists, please remove it and take no further action
					if (this.loadedWorkflow.branches.find(b => b.source_id === sourceId && b.destination_id === destinationId)) {
						this.cy.remove(addedEntities);
						return;
					}

					const sourceAction = this.loadedWorkflow.nodes.find(a => a.id === sourceId);
					const sourceActionApi = this.getActionApi(sourceAction.app_name, sourceAction.app_version, sourceAction.action_name);

					// Get our default status either from the default return if specified, or the first return status
					let defaultStatus = '';
					if (sourceActionApi.default_return) {
						defaultStatus = sourceActionApi.default_return;
					} else if (sourceActionApi.returns && sourceActionApi.returns.length) {
						defaultStatus = sourceActionApi.returns[0].status;
					}

					const newBranch = new Branch();

					newBranch.id = tempId;
					newBranch.source_id = sourceId;
					newBranch.destination_id = destinationId;

					// Add our branch to the actual loadedWorkflow model
					this.loadedWorkflow.branches.push(newBranch);

					targetNodes[i].addClass('just-created');
				}

				this.cy.remove(addedEntities);

				// Get rid of our temp flag
				addedEntities.forEach(ae => ae.data('temp', false));

				// Re-add with the undo-redo extension.
				this.ur.do('add', addedEntities); // Added back in using undo/redo extension

			},
		});

		// Extension for copy and paste
		this.cy.clipboard();

		//Extension for grid and guidelines
		this.cy.gridGuide({
			snapToGridDuringDrag: true,
			zoomDash: true,
			panGrid: true,
			centerToEdgeAlignment: true,
			distributionGuidelines: true, // Distribution guidelines
			geometricGuideline: true, // Geometric guidelines
			// Guidelines
			guidelinesStackOrder: 4, // z-index of guidelines
			guidelinesTolerance: 2.00, // Tolerance distance for rendered positions of nodes' interaction.
			guidelinesStyle: { // Set ctx properties of line. Properties are here:
				strokeStyle: '#8b7d6b', // color of geometric guidelines
				geometricGuidelineRange: 400, // range of geometric guidelines
				range: 100, // max range of distribution guidelines
				minDistRange: 10, // min range for distribution guidelines
				distGuidelineOffset: 10, // shift amount of distribution guidelines
				horizontalDistColor: '#ff0000', // color of horizontal distribution alignment
				verticalDistColor: '#00ff00', // color of vertical distribution alignment
				initPosAlignmentColor: '#0000ff', // color of alignment to initial mouse location
				lineDash: [0, 0], // line style of geometric guidelines
				horizontalDistLine: [0, 0], // line style of horizontal distribution guidelines
				verticalDistLine: [0, 0], // line style of vertical distribution guidelines
				initPosAlignmentLine: [0, 0], // line style of alignment to initial mouse position
			},
		});

		this.cy.add(elements);

		if(!options.zoom || !options.pan) setImmediate(() => this.cy.fit(null, 50));

		this.setStartNode(this.loadedWorkflow.start);

		// Note: these bindings need to use arrow notation
		// to actually be able to use 'this' to refer to the PlaybookComponent.
		// Configure handler when user clicks on node or edge
		this.cy.on('select', 'node', (e: any) => this.onNodeSelect(e));
		this.cy.on('select', 'edge', (e: any) => this.onEdgeSelect(e));
		this.cy.on('unselect', (e: any) => this.onUnselect(e));

		// Configure handlers when nodes/edges are added or removed
		this.cy.on('add', 'node', (e: any) => this.onNodeAdded(e));
		this.cy.on('free', 'node', (e: any) => this.onNodeMoved(e));
		this.cy.on('remove', 'node', (e: any) => this.onNodeRemoved(e));
		this.cy.on('remove', 'edge', (e: any) => this.onEdgeRemove(e));

		// Allow right clicking to create an edge
		this.cy.on('mouseover mouseout', 'node', (e: any) => e.target.removeClass('just-created'));
		this.cy.on('cxttapstart', 'node', (e: any) => this.edgeHandler.start(e.target));
		this.cy.on('cxttapend', 'node', (e: any) => this.edgeHandler.stop());
		this.cy.on('cxtdragover', 'node', (e: any) => this.edgeHandler.preview(e.target));
		this.cy.on('cxtdragout', 'node', (e: any) => {
			if (this.edgeHandler.options.snap && e.target.same(this.edgeHandler.targetNode)) {
				// then keep the preview
			} else {
				this.edgeHandler.unpreview(e.target);
			}
		})

		// this.cyJsonData = JSON.stringify(this.loadedWorkflow, null, 2);
	}

	// Load the data into the graph
	getGraphElements() {
		// If a node does not have a label field, set it to
		// the action. The label is what is displayed in the graph.
		const edges = this.loadedWorkflow.branches.map(branch => {
			const edge: any = { group: 'edges' };
			edge.data = {
				id: branch.id,
				_id: branch.id,
				source: branch.source_id,
				target: branch.destination_id,
				hasErrors: branch.has_errors
			};
			return edge;
		});

		const nodes = this.loadedWorkflow.nodes.map(action => {
			const node: any = { group: 'nodes', position: this.utils.cloneDeep(action.position) };
			node.data = {
				id: action.id,
				_id: action.id,
				label: action.name,
				isStartNode: action.id === this.loadedWorkflow.start,
				isParallelized: action instanceof Action && action.parallelized,
				hasErrors: action.has_errors,
				type: action.action_type
			};
			return node;
		});

		const elements = [].concat(nodes, edges);
		const oldElements = (this.cy) ? this.cy.elements().jsons() : [];
		oldElements.filter(old => old.classes).forEach(old => {
			elements
				.filter(el => el.data.id == old.data.id)
				.forEach(el => el.classes = old.classes.replace('transitioning', ''))
		})

		return elements;
	}

	/**
	 * Triggers the save action based on the editor option selected.
	 */
	save(): void {
		this.saveWorkflow(this.cy.elements().jsons());
	}

	/**
	 * Saves the workflow loaded in the editor.
	 * Updates the graph positions from the cytoscape model and sanitizes data beforehand.
	 * @param cyData Nodes and edges from the cytoscape graph. Only really used to grab the new positions of nodes.
	 */
	saveWorkflow(cyData: any[]): void {
		// Unselect anything selected first (will trigger onUnselect)
		this.cy.$(':selected').unselect();

		// Clone the loadedWorkflow first, so we don't change the parameters
		// in the editor when converting it to the format the backend expects.
		const workflowToSave: Workflow = classToClass(this.loadedWorkflow, { ignoreDecorators: true });

		if (!workflowToSave.start) {
			this.toastrService.warning('Workflow cannot be saved without a starting action.');
			return;
		}

		// Go through our workflow and update some parameters
		workflowToSave.nodes.forEach(action => {
			// Set action name if empty
			if (!action.name) action.name = workflowToSave.getNextActionName(action.action_name);

			// Set the new cytoscape positions on our loadedworkflow
			action.position = cyData.find(cyAction => cyAction.data._id === action.id).position;

			// Properly sanitize arguments through the tree
			if (action.arguments) this._sanitizeArgumentsForSave(action, workflowToSave);
		});

		if (this.loadedWorkflow.id) {
			this.playbookService.saveWorkflow(workflowToSave).then(savedWorkflow => {
				this.selectWorkflow(savedWorkflow);
				this.toastrService.success(`Saved <b>${ savedWorkflow.name }</b>`);
			}).catch(e => this.toastrService.error(`Error saving workflow ${workflowToSave.name}: ${e.message}`));
		} else {
			this.playbookService.newWorkflow(workflowToSave).then(savedWorkflow => {
				this.selectWorkflow(savedWorkflow);
				this.toastrService.success(`Saved <b>${ savedWorkflow.name }</b>`);
				this.router.navigateByUrl(`/workflows/${ savedWorkflow.id }`);
			}).catch(e => this.toastrService.error(`Error saving workflow ${workflowToSave.name}: ${e.message}`));
		}

		this.clearExecutionResults();
	}

	/**
	 * Sanitizes an argument so we don't have bad data on save, such as a value when reference is specified.
	 * @param argument The argument to sanitize
	 */
	_sanitizeArgumentsForSave(action: WorkflowNode, workflow: Workflow): void {
		const args = action.arguments;

		// Filter out any arguments that are blank, essentially
		const idsToRemove: number[] = [];
		for (const argument of args) {
			// First trim any string inputs for sanitation and so we can check against ''
			if (typeof (argument.value) === 'string') { argument.value = argument.value.trim(); }

			// If value and reference are blank, add this argument's ID in the array to the list
			// Add them in reverse so we don't have problems with the IDs sliding around on the splice
			if (!argument.value && argument.value !== false) {
				idsToRemove.unshift(args.indexOf(argument));
			}

			// Make sure reference is valid for this action
			if (argument.variant == Variant.ACTION_RESULT) {
				const validReferences = workflow.getPreviousActions(action).map(a => a.id);
				if (!validReferences.includes(argument.value)) {
					idsToRemove.unshift(args.indexOf(argument));
				}
			}
		}
		// Actually splice out all the args
		for (const id of idsToRemove) {
			args.splice(id, 1);
		}
	}

	///------------------------------------------------------------------------------------------------------
	/// Cytoscape functions
	///------------------------------------------------------------------------------------------------------

	/**
	 * This function displays a form next to the graph for editing a node when clicked upon
	 * @param e JS Event fired
	 */
	onNodeSelect(e: any): void {
		this.selectedBranchParams = null;

		const data = e.target.data();

		// Unselect anything else we might have selected (via ctrl+click basically)
		this.cy.elements(`[_id!="${data._id}"]`).unselect();

		const action = this.loadedWorkflow.nodes.find(a => a.id === data._id);
		if (!action) { return; }
		const actionApi = this.getActionApi(action.app_name, action.app_version, action.action_name);

		const queryPromises: Array<Promise<any>> = [];

		if (!this.users &&
			(actionApi.parameters.findIndex(p => p.schema.type === 'user') > -1 ||
			actionApi.parameters.findIndex(p => p.schema.items && p.schema.items.type === 'user') > -1)) {
			this.waitingOnData = true;
			queryPromises.push(this.playbookService.getUsers().then(users => this.users = users));
		}
		if (!this.roles &&
			(actionApi.parameters.findIndex(p => p.schema.type === 'role') > -1 ||
			actionApi.parameters.findIndex(p => p.schema.items && p.schema.items.type === 'role') > -1)) {
			this.waitingOnData = true;
			queryPromises.push(this.playbookService.getRoles().then(roles => this.roles = roles));
		}

		if (queryPromises.length) {
			Promise.all(queryPromises)
				.then(() => {
					this.waitingOnData = false;
				})
				.catch(error => {
					this.waitingOnData = false;
					this.toastrService.error(`Error grabbing users or roles: ${error.message}`);
				});
		}

		this.selectedAction = action;
		this.selectedActionApi = actionApi;

		// TODO: maybe scope out relevant globals by action, but for now we're just only scoping out by app
		this.relevantGlobals = this.globals; //.filter(d => d.app_name === this.selectedAction.app_name);
	}

	/**
	 * This function displays a form next to the graph for editing an edge when clicked upon.
	 * @param e JS Event fired
	 */
	onEdgeSelect(e: any): void {
		this.selectedAction = null;
		this.selectedBranchParams = null;

		const id: string = e.target.data('_id');

		// Unselect anything else we might have selected (via ctrl+click basically)
		this.cy.elements(`[_id!="${id}"]`).unselect();

		const branch = this.loadedWorkflow.branches.find(b => b.id === id);
		const sourceAction = this.loadedWorkflow.nodes.find(a => a.id === branch.source_id);

		this.selectedBranchParams = {
			branch,
			returnTypes: this.getActionApi(sourceAction.app_name, sourceAction.app_version, sourceAction.action_name).returns,
			appName: sourceAction.app_name,
			actionName: sourceAction.action_name,
		};
	}

	/**
	 * This function unselects any selected nodes/edges and updates the label if necessary.
	 * @param e JS Event fired
	 */
	onUnselect(event: any): void {
		// Update our labels if possible
		if (this.selectedAction) {
			this.cy.elements(`node[_id="${this.selectedAction.id}"]`).data('label', this.selectedAction.name);
		}

		if (!this.cy.$(':selected').length) {
			this.selectedAction = null;
			this.selectedBranchParams = null;
		}
	}

	/**
	 * This function checks when an edge is removed and removes branches as appropriate.
	 * @param e JS Event fired
	 */
	onEdgeRemove(event: any): void {
		const edgeData = event.target.data();
		// Do nothing if this is a temporary edge
		// (edgehandles do not have paramters, and we mark temp edges on edgehandle completion)
		if (!edgeData || edgeData.temp) { return; }

		const sourceId: string = edgeData.source;
		const destinationId: string = edgeData.target;

		// Filter out the one that matches
		this.loadedWorkflow.branches = this.loadedWorkflow.branches
			.filter(b => !(b.source_id === sourceId && b.destination_id === destinationId));
	}

	/**
	 * This function checks when a node is added and sets start node if no other nodes exist.
	 * @param e JS Event fired
	 */
	onNodeAdded(event: any): void {
		const node = event.target;

		// If the number of nodes in the graph is one, set the start node to it.
		if (node.isNode() && this.cy.nodes().size() === 1) { this.setStartNode(node.data('_id')); }
	}

	/**
	 * This function checks when a node is added and sets start node if no other nodes exist.
	 * @param e JS Event fired
	 */
	onNodeMoved(event: any): void {
		const node = event.target.json();
		this.loadedWorkflow.nodes.find(n => n.id == node.data.id).position = node.position;
	}

	/**
	 * This function fires when a node is removed. If the node was the start node, it sets it to a new root node.
	 * It also removes the corresponding action from the workflow.
	 * @param e JS Event fired
	 */
	onNodeRemoved(event: any): void {
		const node = event.target, data = node.data();

		// If the start node was deleted, set it to one of the roots of the graph
		if (data && node.isNode() && this.loadedWorkflow.start === data._id) { this.setStartNode(null); }
		if (this.selectedAction && this.selectedAction.id === data._id) { this.selectedAction = null; }

		// Delete the action from the workflow and delete any branches that reference this action
		this.loadedWorkflow.removeNode(data._id);
	}

	/**
	 * This function fires when an action is dropped onto the graph and fires the insertNode function.
	 * @param e JS Event fired
	 */
	handleDropEvent(e: any): void {
		if (this.cy === null) { return; }
		const nodes = [ this.createWorkflowNode(e.dragData.actionApi, this.createPosition(e.mouseEvent.layerX, e.mouseEvent.layerY)) ];
		this.ur.do('add-walkoff-node', { nodes })
	}

	/**
	 * This function is fired when an action on the left-hand list is double clicked.
	 * It drops a new node of that action in the center of the visible graph.
	 * @param appName App name the action resides under
	 * @param actionName Name of the action that was double clicked
	 */
	handleDoubleClickEvent(actionApi: ActionApi): void {
		if (this.cy === null) { return; }
		const nodes = [ this.createWorkflowNode(actionApi, this.getCenterPosition()) ];
		this.ur.do('add-walkoff-node', { nodes })
	}

	createPosition(x: number, y: number) : GraphPosition {
		const pan = this.cy.pan(), zoom = this.cy.zoom();
		return plainToClass(GraphPosition, {
			x: (x - pan.x) / zoom,
			y: (y - pan.y) / zoom,
		});
	}

	getCenterPosition(): GraphPosition {
		const extent = this.cy.extent(), avg = (a: number, b: number) => (a + b) / 2;
		return plainToClass(GraphPosition, { x: avg(extent.x1, extent.x2), y: avg(extent.y1, extent.y2) });
	}

	/**
	 * Inserts node into the graph and adds a corresponding action to the loadedworkflow.
	 * @param appName App name the action resides under
	 * @param actionName Name of the action to add
	 * @param location Graph Position, where to create the node
	 * @param shouldUseRenderedPosition Whether or not to use rendered or "real" graph position
	 */
	insertNodes({nodes = [], branches = []}: { nodes: WorkflowNode[], branches: Branch[] }) {
		nodes.forEach(node => {
			this.loadedWorkflow.addNode(node);
			this.cy.add({ 
				group: 'nodes', 
				position: this.utils.cloneDeep(node.position),
				data: {
					id: node.id,
					_id: node.id,
					label: node.name,
					isStartNode: node.id === this.loadedWorkflow.start,
					isParallelized: node instanceof Action && node.parallelized,
					hasErrors: node.has_errors,
					type: node.action_type
				}
			});
		});

		branches.forEach(branch => {
			this.loadedWorkflow.branches.push(branch);
			this.cy.add({ 
				group: 'edges', 
				data: {
					id: branch.id,
					_id: branch.id,
					source: branch.source_id,
					target: branch.destination_id,
					hasErrors: branch.has_errors
				}
			});
		});

		return { nodes, branches };
	}

	removeNodes({nodes = [], branches = []}: { nodes: WorkflowNode[], branches: Branch[] }) {
		nodes.forEach(node => {
			this.loadedWorkflow.branches
				.filter(b => b.source_id === node.id || b.destination_id === node.id)
				.filter(b => !branches.includes(b))
				.forEach(b => branches.push(b))

			this.cy.elements(`[_id="${ node.id }"]`).remove();
		});

		branches.forEach(branch => {
			this.cy.elements(`[_id="${ branch.id }"]`).remove();
		});

		return { nodes, branches };
	}

	createWorkflowNode(actionApi: ActionApi, position: GraphPosition, id: string = null): WorkflowNode {
		const args: Argument[] = [];

		// TODO: might be able to remove this entirely
		// due to the argument component auto-initializing default values
		if (actionApi && actionApi.parameters) {
			actionApi.parameters.forEach((parameter) => {
				args.push(this.getDefaultArgument(parameter));
			});
		}

		let node: WorkflowNode;
		switch(actionApi.node_type) {
			case ActionType.CONDITION:
				node = new Condition();
				break;
			case ActionType.TRIGGER:
				node = new Trigger();
				break;
			case ActionType.TRANSFORM:
				node = new Transform();
				break;
			default:
				node = new Action();
		}

		node.id = id ? id : UUID.UUID();
		node.name = this.loadedWorkflow.getNextActionName(actionApi.name);
		node.app_name = actionApi.app_name;
		node.app_version = actionApi.app_version;
		node.action_name = actionApi.name;
		node.arguments = args;
		node.position = position;

		return node;
	}

	// TODO: update this to properly "cut" actions from the loadedWorkflow.
	/**
	 * Cytoscape cut method.
	 */
	// cut(): void {
	// 	const selecteds = this.cy.$(':selected');
	// 	if (selecteds.length > 0) {
	// 		this.cy.clipboard().copy(selecteds);
	// 		this.ur.do('remove', selecteds);
	// 	}
	// }

	/**
	 * Cytoscape copy method.
	 */
	copy(): void {
		this.cy.clipboard().copy(this.cy.$(':selected'));
	}

	/**
	 * Cytoscape paste method.
	 */
	paste(): void {
		const newNodes = this.ur.do('paste');

		newNodes.forEach((n: any) => {
			// Get a copy of the action we just copied
			const pastedAction = this.loadedWorkflow.nodes.find(a => a.id === n.data('_id')).clone();
			const newActionUuid = UUID.UUID();

			pastedAction.id = newActionUuid;
			pastedAction.name = this.loadedWorkflow.getNextActionName(pastedAction.action_name)
			pastedAction.arguments.forEach(argument => delete argument.id);
			this.loadedWorkflow.addNode(pastedAction);

			n.data({
				id: newActionUuid,
				_id: newActionUuid,
				label: pastedAction.name,
				isStartNode: false,
			});
			n.emit('select');
		});
	}

	/**
	 * Clears execution results table and execution highlighting
	 */
	clearExecutionResults() {
		this.clearExecutionHighlighting();
		this.consoleLog = [];
		this.nodeStatuses = [];
	}

	/**
	 * Clears the red/green highlighting in the cytoscape graph.
	 */
	clearExecutionHighlighting(): void {
		this.cy.elements().removeClass('success-highlight failure-highlight executing-highlight transitioning');
	}

	/**
	 * Sets the start action / node to be the one matching the ID specified.
	 * Not specifying a ID just grabs the first root.
	 * @param start DB ID of the new start node (optional)
	 */
	setStartNode(start: string): void {
		// If no start was given set it to one of the root nodes
		if (start) {
			this.loadedWorkflow.start = start;
		} else {
			const roots = this.cy.nodes().roots();
			if (roots.size() > 0) {
				this.loadedWorkflow.start = roots[0].data('_id');
			}
		}

		// Clear start node highlighting of the previous start node(s)
		this.cy.elements('node[?isStartNode]').data('isStartNode', false);
		// Apply start node highlighting to the new start node.
		this.cy.elements(`node[_id="${ this.loadedWorkflow.start }"]`).data('isStartNode', true);
	}

	updateParallelizedNode(action: Action): void {
		this.cy.elements(`node[_id="${ action.id }"]`).data('isParallelized', action.parallelized);
	}

	/**
	 * Removes all selected nodes and edges.
	 */
	removeSelectedNodes(): void {
		const selected = this.cy.$(':selected'), nodes = [], branches = [];

		selected.nodes().jsons().forEach(i => {
			const node = this.loadedWorkflow.nodes.find(n => i.data._id == n.id);
			if (node) nodes.push(node);
		})
		selected.edges().jsons().forEach(i => {
			const branch = this.loadedWorkflow.branches.find(b => i.data._id == b.id);
			if (branch) branches.push(branch);
		})

		// Unselect the elements first to remove the parameters editor if need be
		// Because deleting elements doesn't unselect them for some reason
		this.cy.elements(':selected').unselect();
		if (selected.length > 0) this.ur.do('remove-walkoff-node', { nodes, branches });
	}

	///------------------------------------------------------------------------------------------------------
	/// Utility functions
	///------------------------------------------------------------------------------------------------------

	/**
	 * Gets an ActionApi object by app and action name
	 * @param appName App name the action resides under
	 * @param actionName Name of the ActionApi to query
	 */
	getActionApi(appName: string, appVersion: string, actionName: string): ActionApi {
		//return this.appApis.find(a => a.name === appName).action_apis.find(a => a.name === actionName);
		return this.appApis.find(a => a.name === appName && a.app_version == appVersion)
				.action_apis.find(a => a.name === actionName);
	}

	/**
	 * Gets a given argument matching an inputted parameter API.
	 * Adds a new argument to the selected action with default values if the argument doesn't exist.
	 * @param parameterApi Parameter API object relating to the argument to return
	 */
	getActionArgument(parameterApi: ParameterApi): Argument {
		// Find an existing argument
		if (!this.selectedAction.arguments) this.selectedAction.arguments = [];
		let argument = this.selectedAction.arguments.find(a => a.name === parameterApi.name);
		if (argument) { return argument; }

		argument = this.getDefaultArgument(parameterApi);
		this.selectedAction.arguments.push(argument);
		return argument;
	}

	/**
	 * Returns an argument based upon a given parameter API and its default value.
	 * @param parameterApi Parameter API used to generate the default argument
	 */
	getDefaultArgument(parameterApi: ParameterApi): Argument {
		let initialValue = null;
		if (parameterApi.schema.type === 'array') {
			initialValue = [];
		} else if (parameterApi.schema.type === 'object') {
			initialValue = {};
		} else if (parameterApi.schema.type === 'boolean') {
			initialValue = false;
		}

		return plainToClass(Argument, {
			name: parameterApi.name,
			variant: Variant.STATIC_VALUE,
			value: (parameterApi.schema.default) ? parameterApi.schema.default : initialValue,
		});
	}

	/**
	 * Gets a list of ConditionApis from a given app name.
	 * @param appName App name to query
	 */
	getConditionApis(appName: string): ConditionApi[] {
		return this.appApis.find(a => a.name === appName).condition_apis;
	}

	/**
	 * Gets a list of TransformApis from a given app name.
	 * @param appName App name to query
	 */
	getTransformApis(appName: string): TransformApi[] {
		return this.appApis.find(a => a.name === appName).transform_apis;
	}

	/**
	 * Gets a list of TransformApis from a given app name.
	 * @param appName App name to query
	 */
	getGlobalApis(appName: string): DeviceApi[] {
		return this.appApis.find(a => a.name === appName).device_apis;
	}

	/**
	 * Gets an parameterApi matching the app, action, and input names specified.
	 * @param appName App name the ActionApi resides under
	 * @param actionName Name of the ActionApi to query
	 * @param inputName Name of the action input to query
	 */
	getInputApiArgs(appName: string, appVersion: string, actionName: string, inputName: string): ParameterApi {
		return this.getActionApi(appName, appVersion, actionName).parameters.find(a => a.name === inputName);
	}

	/**
	 * Filters only the apps that have actions specified
	 */
	getAppsWithActions(): AppApi[] {
		return this.appApis.filter(a => a.action_apis && a.getFilteredActionApis(this.actionFilter).length);
	}

	/**
	 * Converts an input object/value to a friendly string for display in the workflow status table.
	 * @param input Input object / value to convert
	 */
	getFriendlyJSON(input: any): string {
		if (!input) { return 'N/A'; }
		let out = JSON.stringify(input, null, 1);
		out = out.replace(/[\{\[\}\]"]/g, '').trim();
		if (!out) { return 'N/A'; }
		return out;
	}

	/**
	 * Converts an input argument array to a friendly string for display in the workflow status table.
	 * @param args Array of arguments to convert
	 */
	getFriendlyArguments(args: Argument[]): string {
		if (!args || !args.length) { return 'N/A'; }

		const obj: { [key: string]: string } = {};
		args.forEach(element => {
			if (element.value) { obj[element.name] = element.value; }
		});

		let out = JSON.stringify(obj, null, 1);
		out = out.replace(/[\{\}"]/g, '');
		return out;
	}

	/**
	 * Removes the white space in a given string.
	 * @param input Input string to remove the whitespace of
	 */
	removeWhitespace(input: string): string {
		return input.replace(/\s/g, '');
	}

	/**
	 * Recalculates the relative times shown for start/end date timestamps (e.g. '5 hours ago').
	 */
	recalculateRelativeTimes(specificStatus?: NodeStatus): void {
		let targetStatuses: NodeStatus[];
		if (specificStatus) {
			targetStatuses = [specificStatus];
		} else {
			targetStatuses = this.nodeStatuses;
		}
		if (!targetStatuses || !targetStatuses.length ) { return; }

		targetStatuses.forEach(nodeStatus => {
			if (nodeStatus.started_at) {
				this.nodeStatusStartedRelativeTimes[nodeStatus.execution_id] =
					this.utils.getRelativeLocalTime(nodeStatus.started_at);
			}
			if (nodeStatus.completed_at) {
				this.nodeStatusCompletedRelativeTimes[nodeStatus.execution_id] =
					this.utils.getRelativeLocalTime(nodeStatus.completed_at);
			}
		});
	}

	/**
	 * Adds/updates localized time strings to a status object.
	 * @param status Action Status to mutate
	 */
	calculateLocalizedTimes(status: NodeStatus): void {
		if (status.started_at) {
			status.localized_started_at = this.utils.getLocalTime(status.started_at);
		}
		if (status.completed_at) {
			status.localized_completed_at = this.utils.getLocalTime(status.completed_at);
		}
	}

	get workflowChanged(): boolean {
		return this.loadedWorkflow && 
			(!this.loadedWorkflow.id || JSON.stringify(this.originalWorkflow).localeCompare(JSON.stringify(this.loadedWorkflow)) != 0);
	}

	/**
	 * Returns errors in the loaded workflow
	 */
	getErrors() : any[] {
		if (!this.loadedWorkflow) return [];
		return this.loadedWorkflow.all_errors.map(error => ({ error }));
	}

	toggleConsole() {
		this.showConsole = ! this.showConsole;
		const options = { zoom: this.cy.zoom(), pan: this.cy.pan() }
		setTimeout(() => this.setupGraph(options), 255);
	}

	switchConsoleTabs($e: NgbTabChangeEvent) {
		if ($e.nextId == 'menu-tab' ) return $e.preventDefault();

		this.showConsole = true;
		const options = { zoom: this.cy.zoom(), pan: this.cy.pan() }
		setTimeout(() => {
			this.setupGraph(options);
			this.recalculateConsoleTable($e);
		}, 255);
	}

	/**
	 * This function is used primarily to recalculate column widths for execution results table.
	 */
	recalculateConsoleTable($e: NgbTabChangeEvent) {
		let table: DatatableComponent;
		setImmediate(() => {
			switch($e.nextId) {
				case 'console-tab':
					table = this.consoleTable;
					break;
				case 'execution-tab':
					table = this.workflowResultsTable;
					break;
				case 'error-tab':
					table = this.errorLogTable;
					break;
				case 'variable-tab':
					table = this.environmentVariableTable;
					break;
			}

			if (table && table.recalculate) {
				console.log('changing: ' + $e.nextId)
				this.cdr.detectChanges();
				if (Array.isArray(table.rows)) table.rows = [...table.rows];
				table.recalculate();
			}
		})
	}

	/**
	 * Returns errors in the loaded workflow
	 */
	getVariables() : any[] {
		if (!this.loadedWorkflow) return [];
		return this.loadedWorkflow.environment_variables;
	}

	/**
	 * Returns errors in the loaded workflow
	 */
	deleteVariable(selectedVariable: EnvironmentVariable) {
		this.loadedWorkflow.deleteVariable(selectedVariable);
		if (this.loadedWorkflow.environment_variables.length == 0)
			($('.nav-tabs a[href="#console"], a[href="#errorLog"]') as any).tab('show');
	}

	editVariableModal(selectedVariable: EnvironmentVariable) {
		const modalRef = this.modalService.open(PlaybookEnvironmentVariableModalComponent);
		modalRef.componentInstance.existing = true;
		modalRef.componentInstance.variable = selectedVariable;
		modalRef.result.then(variable => {
			this.loadedWorkflow.environment_variables = this.loadedWorkflow.environment_variables.slice();
		}).catch(() => null)
	}

	onCreateVariable(argument: Argument) {
		const modalRef = this.modalService.open(PlaybookEnvironmentVariableModalComponent);
		modalRef.result.then(variable => {
			console.log(this.loadedWorkflow.environment_variables, variable)
			if (!this.loadedWorkflow.environment_variables) this.loadedWorkflow.environment_variables = [];
			this.loadedWorkflow.environment_variables.push(variable);
			this.loadedWorkflow.environment_variables = this.loadedWorkflow.environment_variables.slice();
			argument.value = variable.id;
		}).catch(() => argument.value = '')
	}

	workflowVariablesModal() {
		const modalRef = this.modalService.open(PlaybookEnvironmentVariableModalComponent);
		modalRef.result.then(variable => {
			console.log(this.loadedWorkflow.environment_variables, variable)
			if (!this.loadedWorkflow.environment_variables) this.loadedWorkflow.environment_variables = [];
			this.loadedWorkflow.environment_variables.push(variable);
			this.loadedWorkflow.environment_variables = this.loadedWorkflow.environment_variables.slice();
		}).catch(() => null)
	}

	/**
	 * Opens a modal to add a new workflow to a given playbook or under a new playbook.
	 */
	editDescription() {
		const modalRef = this.modalService.open(MetadataModalComponent, {size: 'lg'});
		modalRef.componentInstance.existing = true;
		modalRef.componentInstance.workflow = this.loadedWorkflow.clone();
		modalRef.result.then(workflow => this.loadedWorkflow = workflow).catch(() => null)
		return false;
	}
<<<<<<< HEAD

	get currentTags(): string[] {
		let tags = this.loadedWorkflow.tags || [];
		this.workflows.forEach(w => tags = tags.concat(w.tags));
		return tags.filter((v, i, a) => a.indexOf(v) == i);
	}

	closeActionSettingMenu() {
		this.cy.$('this.selectedAction.id').unselect();
		const options = { zoom: this.cy.zoom(), pan: this.cy.pan() }
		setTimeout(() => this.setupGraph(options));
	}
=======
>>>>>>> f0c979d3
}<|MERGE_RESOLUTION|>--- conflicted
+++ resolved
@@ -3,7 +3,7 @@
 import { ToastrService } from 'ngx-toastr';
 import { DatatableComponent } from '@swimlane/ngx-datatable';
 import { UUID } from 'angular2-uuid';
-import { Observable } from 'rxjs';
+import { Observable, interval, timer } from 'rxjs';
 import 'rxjs/Rx';
 import { plainToClass, classToClass } from 'class-transformer';
 import { NgbModal, NgbTabChangeEvent } from '@ng-bootstrap/ng-bootstrap';
@@ -852,6 +852,7 @@
 		this.cy.on('select', 'node', (e: any) => this.onNodeSelect(e));
 		this.cy.on('select', 'edge', (e: any) => this.onEdgeSelect(e));
 		this.cy.on('unselect', (e: any) => this.onUnselect(e));
+		this.cy.on('select unselect', (e: any) => this.triggerCanvasResize());
 
 		// Configure handlers when nodes/edges are added or removed
 		this.cy.on('add', 'node', (e: any) => this.onNodeAdded(e));
@@ -1570,19 +1571,15 @@
 
 	toggleConsole() {
 		this.showConsole = ! this.showConsole;
-		const options = { zoom: this.cy.zoom(), pan: this.cy.pan() }
-		setTimeout(() => this.setupGraph(options), 255);
+		this.triggerCanvasResize();
 	}
 
 	switchConsoleTabs($e: NgbTabChangeEvent) {
 		if ($e.nextId == 'menu-tab' ) return $e.preventDefault();
 
 		this.showConsole = true;
-		const options = { zoom: this.cy.zoom(), pan: this.cy.pan() }
-		setTimeout(() => {
-			this.setupGraph(options);
-			this.recalculateConsoleTable($e);
-		}, 255);
+		this.triggerCanvasResize();
+		setTimeout(() => this.recalculateConsoleTable($e), 255);
 	}
 
 	/**
@@ -1672,19 +1669,22 @@
 		modalRef.result.then(workflow => this.loadedWorkflow = workflow).catch(() => null)
 		return false;
 	}
-<<<<<<< HEAD
-
-	get currentTags(): string[] {
-		let tags = this.loadedWorkflow.tags || [];
-		this.workflows.forEach(w => tags = tags.concat(w.tags));
-		return tags.filter((v, i, a) => a.indexOf(v) == i);
-	}
 
 	closeActionSettingMenu() {
 		this.cy.$('this.selectedAction.id').unselect();
-		const options = { zoom: this.cy.zoom(), pan: this.cy.pan() }
-		setTimeout(() => this.setupGraph(options));
-	}
-=======
->>>>>>> f0c979d3
+		this.triggerCanvasResize();
+	}
+
+	triggerCanvasResize() {
+		// const options = { zoom: this.cy.zoom(), pan: this.cy.pan() }
+		// setTimeout(() => this.setupGraph(options), 255);
+		let height, width;
+		timer(0, 50).takeWhile(_ => height != this.cyRef.nativeElement.offsetHeight || width != this.cyRef.nativeElement.offsetWidth)
+		.do(_ => {
+			height = this.cyRef.nativeElement.offsetHeight
+			width = this.cyRef.nativeElement.offsetWidth
+		})
+		.last()
+		.subscribe(_ => window.dispatchEvent(new Event('resize')))	
+	}
 }