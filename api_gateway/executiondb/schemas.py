--- conflicted
+++ resolved
@@ -39,287 +39,4 @@
 
 
 class ExecutionElementBaseSchema(ExecutionBaseSchema):
-<<<<<<< HEAD
-    errors = fields.List(fields.String())
-
-
-class PositionSchema(ExecutionBaseSchema):
-    """Schema for positions
-    """
-    x = field_for(Position, 'x', required=True)
-    y = field_for(Position, 'y', required=True)
-
-    class Meta:
-        model = Position
-        unknown = EXCLUDE
-        # exclude = ('id_',)
-
-
-class WorkflowVariableSchema(ExecutionBaseSchema):
-    """Schema for workflow variables
-    """
-    name = field_for(WorkflowVariable, 'name')
-    value = field_for(WorkflowVariable, 'value', required=True)
-    description = field_for(WorkflowVariable, 'description')
-
-    class Meta:
-        model = WorkflowVariable
-        unknown = EXCLUDE
-
-
-class GlobalVariableSchema(ExecutionBaseSchema):
-    """Schema for global variables
-    """
-    name = field_for(GlobalVariable, 'name')
-    value = field_for(GlobalVariable, 'value', required=True)
-    description = field_for(GlobalVariable, 'description')
-
-    class Meta:
-        model = GlobalVariable
-        unknown = EXCLUDE
-
-
-class WidgetSchema(ExecutionBaseSchema):
-    """Schema for Dashboard Widgets"""
-
-    name = field_for(Widget, 'name', required=True)
-    type_ = field_for(Widget, 'type_', required=True)
-    x = field_for(Widget, 'x', required=True)
-    y = field_for(Widget, 'y', required=True)
-    cols = field_for(Widget, 'cols', required=True)
-    rows = field_for(Widget, 'rows', required=True)
-    options = fields.Raw()
-
-    class Meta:
-        model = Widget
-        exclude = ('dashboard',)
-        unknown = EXCLUDE
-
-
-class DashboardSchema(ExecutionBaseSchema):
-    """Schema for Dashboards"""
-
-    name = field_for(Dashboard, 'name')
-    widgets = fields.Nested(WidgetSchema, many=True)
-
-    class Meta:
-        model = Dashboard
-        unknown = EXCLUDE
-
-
-class ParameterSchema(ExecutionElementBaseSchema):
-    """The schema for arguments.
-
-    This class handles constructing the argument specially so that either a reference or a value is always non-null,
-    but never both.
-    """
-    name = field_for(Parameter, 'name', required=True)
-    value = fields.Raw()
-    variant = field_for(Parameter, 'variant', required=True)
-
-    class Meta:
-        model = Parameter
-        unknown = EXCLUDE
-
-    # @validates_schema
-    # def validate_parameter(self, data):
-    #     if data['variant'] is not "ACTION_RESULT":
-    #
-    #         raise ValidationError('Parameters must have either a value or a reference.', ['value'])
-    #
-    # @post_load
-    # def make_instance(self, data):
-    #     instance = self.instance or self.get_instance(data)
-    #     if instance is not None:
-    #         for key, value in data.items():
-    #             setattr(instance, key, value)
-    #         return instance
-    #     return self.opts.model(**data)
-
-
-class ConditionSchema(ExecutionElementBaseSchema):
-    """Schema for conditions
-    """
-
-    name = field_for(Condition, 'name', required=True)
-    conditional = field_for(Condition, 'conditional', required=True)
-    position = fields.Nested(PositionSchema())
-
-    class Meta:
-        model = Condition
-        unknown = EXCLUDE
-
-
-class TransformSchema(ExecutionElementBaseSchema):
-    """Schema for transforms
-    """
-
-    name = field_for(Transform, 'name', required=True)
-    transform = field_for(Transform, 'transform', required=True)
-    parameter = fields.Raw()
-    # parameter = fields.Nested(ParameterSchema())
-    position = fields.Nested(PositionSchema())
-
-    class Meta:
-        model = Transform
-        unknown = EXCLUDE
-
-
-class TriggerSchema(ExecutionElementBaseSchema):
-    """Schema for triggers
-    """
-
-    name = field_for(Trigger, 'name', required=True)
-    trigger = field_for(Trigger, 'trigger', required=True)
-    position = fields.Nested(PositionSchema())
-
-    class Meta:
-        model = Trigger
-        unknown = EXCLUDE
-
-
-class BranchSchema(ExecutionElementBaseSchema):
-    """Schema for branches
-    """
-    source_id = field_for(Branch, 'source_id', required=True)
-    destination_id = field_for(Branch, 'destination_id', required=True)
-
-    class Meta:
-        model = Branch
-        unknown = EXCLUDE
-
-
-class ActionSchema(ExecutionElementBaseSchema):
-    """Schema for actions
-    """
-    app_name = fields.Str(required=True)
-    name = field_for(Action, 'name', required=True)
-    label = field_for(Action, 'label', required=True)
-    parameters = fields.Nested(ParameterSchema, many=True)
-    priority = field_for(Action, 'priority', default=3)
-    position = fields.Nested(PositionSchema())
-
-    class Meta:
-        model = Action
-        unknown = EXCLUDE
-
-
-class WorkflowSchema(ExecutionElementBaseSchema):
-    """Schema for workflows
-    """
-    name = field_for(Workflow, 'name', required=True)
-    start = field_for(Workflow, 'start', required=True)
-    actions = fields.Nested(ActionSchema, many=True)
-    branches = fields.Nested(BranchSchema, many=True)
-    conditions = fields.Nested(ConditionSchema, many=True)
-    transforms = fields.Nested(TransformSchema, many=True)
-    triggers = fields.Nested(TriggerSchema, many=True)
-    workflow_variables = fields.Nested(WorkflowVariableSchema, many=True)
-
-    # TODO: determine if this is needed
-    # exclude = ("is_valid",)
-    # is_valid = field_for(Workflow, 'is_valid')
-
-    class Meta:
-        model = Workflow
-        unknown = EXCLUDE
-
-
-class ActionStatusSchema(ExecutionBaseSchema):
-    """
-    Schema for ActionStatusMessage
-    """
-    action_id = field_for(ActionStatus, 'action_id', required=True)
-    name = field_for(ActionStatus, 'name', required=True)
-    app_name = field_for(ActionStatus, 'app_name', required=True)
-    label = field_for(ActionStatus, 'label', required=True)
-    result = field_for(ActionStatus, 'result')
-    status = field_for(ActionStatus, 'status', required=True)
-    started_at = field_for(ActionStatus, 'started_at')
-    completed_at = field_for(ActionStatus, 'completed_at')
-
-    class Meta:
-        model = ActionStatus
-        unknown = EXCLUDE
-
-
-class ActionStatusSummarySchema(ExecutionBaseSchema):
-    """
-    Summary Schema for ActionStatusMessage
-    """
-    action_id = field_for(ActionStatus, 'action_id', required=True)
-    name = field_for(ActionStatus, 'name', required=True)
-    app_name = field_for(ActionStatus, 'app_name', required=True)
-    label = field_for(ActionStatus, 'label', required=True)
-
-    class Meta:
-        model = ActionStatus
-        unknown = EXCLUDE
-
-
-class WorkflowStatusSchema(ExecutionBaseSchema):
-    """
-    Schema for WorkflowStatusMessage
-    """
-    execution_id = field_for(WorkflowStatus, 'execution_id', required=True)
-    workflow_id = field_for(WorkflowStatus, 'workflow_id', required=True)
-    name = field_for(WorkflowStatus, 'name', required=True)
-    status = field_for(WorkflowStatus, 'status', required=True)
-    started_at = field_for(WorkflowStatus, 'started_at')
-    completed_at = field_for(WorkflowStatus, 'completed_at')
-    user = field_for(WorkflowStatus, 'user')
-    action_statuses = fields.Nested(ActionStatusSchema, many=True)
-
-    class Meta:
-        model = WorkflowStatus
-        unknown = EXCLUDE
-
-
-class WorkflowStatusSummarySchema(ExecutionBaseSchema):
-    """
-    Summary Schema for WorkflowStatusMessage
-    """
-    execution_id = field_for(WorkflowStatus, 'execution_id', required=True)
-    workflow_id = field_for(WorkflowStatus, 'workflow_id', required=True)
-    name = field_for(WorkflowStatus, 'name', required=True)
-    status = field_for(WorkflowStatus, 'status', required=True)
-    started_at = field_for(WorkflowStatus, 'started_at')
-    completed_at = field_for(WorkflowStatus, 'completed_at')
-    user = field_for(WorkflowStatus, 'user')
-    action_status = fields.Nested(ActionStatusSchema)
-
-    class Meta:
-        model = WorkflowStatus
-        unknown = EXCLUDE
-
-
-# This could be done better with a metaclass which registers subclasses
-_schema_lookup = {
-    Workflow: WorkflowSchema,
-    Position: PositionSchema,
-    Action: ActionSchema,
-    Branch: BranchSchema,
-    Parameter: ParameterSchema,
-    Condition: ConditionSchema,
-    Transform: TransformSchema,
-    Trigger: TriggerSchema,
-    WorkflowVariable: WorkflowVariableSchema,
-    GlobalVariable: GlobalVariableSchema,
-    ActionStatus: ActionStatusSchema,
-    WorkflowStatus: WorkflowStatusSchema
-}
-
-
-def dump_element(element):
-    """Dumps an execution element
-
-    Args:
-        element (ExecutionElement): The element to dump
-
-    Returns:
-        dict: The serialized element
-    """
-    return _schema_lookup[element.__class__]().dump(element)
-=======
-    errors = fields.List(fields.String())
->>>>>>> 35e3f7dc
+    errors = fields.List(fields.String())