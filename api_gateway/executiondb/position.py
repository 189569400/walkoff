import logging
from uuid import uuid4
<<<<<<< HEAD
=======

>>>>>>> 35e3f7dc
from sqlalchemy import Column, Float, ForeignKey, Integer
from sqlalchemy_utils import UUIDType
from marshmallow import fields, EXCLUDE
from marshmallow_sqlalchemy import field_for

from api_gateway.executiondb.schemas import ExecutionBaseSchema

from api_gateway.executiondb import Execution_Base

logger = logging.getLogger(__name__)


class Position(Execution_Base):
    __tablename__ = 'position'
    id_ = Column(UUIDType(binary=False), primary_key=True, default=uuid4)
    action_id = Column(UUIDType(binary=False), ForeignKey('action.id_', ondelete='CASCADE'))
    condition_id = Column(UUIDType(binary=False), ForeignKey('condition.id_', ondelete='CASCADE'))
    transform_id = Column(UUIDType(binary=False), ForeignKey('transform.id_', ondelete='CASCADE'))
    trigger_id = Column(UUIDType(binary=False), ForeignKey('trigger.id_', ondelete='CASCADE'))

    x = Column(Float, nullable=False)
    y = Column(Float, nullable=False)

    def __init__(self, x, y):
        """Initializes a new Position object. An Action has a Position object.

        Args:
            x (float): The X coordinate of the Action.
            y (float): The Y coordinate of the Action.
        """
        self.x = x
        self.y = y


class PositionSchema(ExecutionBaseSchema):
    """Schema for positions
    """
    x = field_for(Position, 'x', required=True)
    y = field_for(Position, 'y', required=True)

    class Meta:
        model = Position
        unknown = EXCLUDE
        # exclude = ('id_',)<|MERGE_RESOLUTION|>--- conflicted
+++ resolved
@@ -1,9 +1,6 @@
 import logging
 from uuid import uuid4
-<<<<<<< HEAD
-=======
 
->>>>>>> 35e3f7dc
 from sqlalchemy import Column, Float, ForeignKey, Integer
 from sqlalchemy_utils import UUIDType
 from marshmallow import fields, EXCLUDE
