FROM python:3.7.4-slim-buster as base

# Stage - Install/build Python dependencies
FROM base as builder

RUN apt-get update \
 && apt-get install -y --no-install-recommends autoconf g++ python3.7-dev \
 && rm -rf /var/lib/apt/lists/*

RUN mkdir /install
WORKDIR /install

COPY ./api_gateway/requirements.txt /requirements.txt
RUN pip install --no-warn-script-location --prefix="/install" -r /requirements.txt

# Stage - Copy pip packages and source files
FROM base

COPY --from=builder /install /usr/local
COPY ./common /app/common
COPY ./api_gateway /app/api_gateway
WORKDIR /app

<<<<<<< HEAD
CMD gunicorn -k gevent -b $IP:$PORT api_gateway.walkoff:app
=======

CMD gunicorn -k gevent -b 0.0.0.0:8080 api_gateway.server.app:app
>>>>>>> 02be12c3
<|MERGE_RESOLUTION|>--- conflicted
+++ resolved
@@ -21,9 +21,5 @@
 COPY ./api_gateway /app/api_gateway
 WORKDIR /app
 
-<<<<<<< HEAD
-CMD gunicorn -k gevent -b $IP:$PORT api_gateway.walkoff:app
-=======
 
-CMD gunicorn -k gevent -b 0.0.0.0:8080 api_gateway.server.app:app
->>>>>>> 02be12c3
+CMD gunicorn -k gevent -b 0.0.0.0:8080 api_gateway.server.app:app