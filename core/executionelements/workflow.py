import json
import logging
from copy import deepcopy

import gevent

from core.appinstance import AppInstance
from core.case.callbacks import data_sent
from core.executionelements.executionelement import ExecutionElement
from core.executionelements.step import Step
from core.executionelements.nextstep import NextStep
from core.helpers import UnknownAppAction, UnknownApp, InvalidArgument, format_exception_message
from core.jsonelementreader import JsonElementReader

logger = logging.getLogger(__name__)


class Workflow(ExecutionElement):
    def __init__(self, name='', uid=None, steps=None, next_steps=None, start=None, accumulated_risk=0.0):
        """Initializes a Workflow object. A Workflow falls under a Playbook, and has many associated Steps
            within it that get executed.
            
        Args:
            name (str, optional): The name of the Workflow object. Defaults to an empty string.
            uid (str, optional): Optional UID to pass in for the workflow. Defaults to uuid.uuid4().
            steps (dict, optional): Optional Step objects. Defaults to None.
            next_steps (list[NextStep], optional): A list of NextStep objects for the Step object. Defaults to None.
            start (str, optional): Optional UID of the starting Step. Defaults to None.
            accumulated_risk (float, optional): The amount of risk that the execution of this Workflow has
                accrued. Defaults to 0.0.
        """
        ExecutionElement.__init__(self, uid)
        self.name = name
        self.steps = {step.uid: step for step in steps} if steps is not None else {}

        self.next_steps = {}
        if steps:
            for step in steps:
                self.next_steps[step.uid] = []

        if next_steps:
            for next_step in next_steps:
                if next_step.source_uid in self.next_steps:
                    self.next_steps[next_step.source_uid].append(next_step)

        self.start = start if start is not None else 'start'
        self.accumulated_risk = accumulated_risk

        self._total_risk = float(sum([step.risk for step in self.steps.values() if step.risk > 0]))
        self._is_paused = False
        self._accumulator = {}
        self._execution_uid = 'default'

    def create_step(self, name='', action='', app='', device='', arguments=None, risk=0):
        """Creates a new Step object and adds it to the Workflow's list of Steps.
        
        Args:
            name (str, optional): The name of the Step object. Defaults to an empty string.
            action (str, optional): The name of the action associated with a Step. Defaults to an empty string.
            app (str, optional): The name of the app associated with the Step. Defaults to an empty string.
            device (str, optional): The name of the device associated with the app associated with the Step. Defaults
                to an empty string.
            arguments (list[Argument]): A list of Argument objects that are parameters to the step execution. Defaults
                to None.
            risk (int, optional): The risk associated with the Step. Defaults to 0.
            
        """
<<<<<<< HEAD
        arguments = arguments if arguments is not None else []
        step = Step(name=name, action=action, app=app, device=device, arguments=arguments, risk=risk)
=======
        arg_input = arg_input if arg_input is not None else {}
        step = Step(name=name, action=action, app=app, device_id=device, inputs=arg_input, risk=risk)
>>>>>>> 60a82a96
        self.steps[step.uid] = step
        self.next_steps[step.uid] = []
        self._total_risk += risk
        logger.info('Step added to workflow {0}. Step: {1}'.format(self.name, self.steps[step.uid].read()))

    def remove_step(self, uid):
        """Removes a Step object from the Workflow's list of Steps given the Step name.
        
        Args:
            uid (str): The UID of the Step object to be removed.
            
        Returns:
            True on success, False otherwise.
        """
        if uid in self.steps:
            self.steps.pop(uid)

            self.next_steps.pop(uid)
            for step in self.next_steps.keys():
                for next_step in list(self.next_steps[step]):
                    if next_step.destination_uid == uid:
                        self.next_steps[step].remove(next_step)

            logger.debug('Removed step {0} from workflow {1}'.format(uid, self.name))
            return True
        logger.warning('Could not remove step {0} from workflow {1}. Step does not exist'.format(uid, self.name))
        return False

    def pause(self):
        """Pauses the execution of the Workflow. The Workflow will pause execution before starting the next Step.
        """
        self._is_paused = True
        logger.info('Pausing workflow {0}'.format(self.name))

    def resume(self):
        """Resumes a Workflow that has previously been paused.
        """
        try:
            logger.info('Attempting to resume workflow {0}'.format(self.name))
            self._is_paused = False
        except (StopIteration, AttributeError) as e:
            logger.warning('Cannot resume workflow {0}. Reason: {1}'.format(self.name, format_exception_message(e)))
            pass

    def execute(self, execution_uid, start=None, start_arguments=''):
        """Executes a Workflow by executing all Steps in the Workflow list of Step objects.

        Args:
            execution_uid (str): The UUID4 hex string uniquely identifying this workflow instance
            start (str, optional): The name of the first Step. Defaults to None.
            start_arguments (list[Argument]): Argument paramaters into the first Step. Defaults to None.
        """
        self._execution_uid = execution_uid
        logger.info('Executing workflow {0}'.format(self.name))
        data_sent.send(self, callback_name="Workflow Execution Start", object_type="Workflow")
        start = start if start is not None else self.start
        executor = self.__execute(start, start_arguments)
        next(executor)

    def __execute(self, start, start_arguments):
        instances = {}
        total_steps = []
        steps = self.__steps(start=start)
        first = True
        for step in (step_ for step_ in steps if step_ is not None):
            self._executing_step = step
            logger.debug('Executing step {0} of workflow {1}'.format(step, self.name))
            data_sent.send(self, callback_name="Next Step Found", object_type="Workflow")

            if self._is_paused:
                data_sent.send(self, callback_name="Workflow Paused", object_type="Workflow")
                while self._is_paused:
                    gevent.sleep(1)
                    continue
                data_sent.send(self, callback_name="Workflow Resumed", object_type="Workflow")

            device_id = self.__setup_app_instance(instances, step)
            step.render_step(steps=total_steps)

            if first:
                first = False
                if start_arguments:
                    self.__swap_step_arguments(step, start_arguments)
            self.__execute_step(step, instances[device_id])
            total_steps.append(step)
            self._accumulator[step.uid] = step.get_output().result
        self.__shutdown(instances)
        yield

    def __setup_app_instance(self, instances, step):
        device_id = (step.app, step.device_id)
        if device_id not in instances:
            instances[device_id] = AppInstance.create(step.app, step.device_id)
            data_sent.send(self, callback_name="App Instance Created", object_type="Workflow")
            logger.debug('Created new app instance: App {0}, device {1}'.format(step.app, step.device_id))
        return device_id

    def send_data_to_step(self, data):
        """Sends data to a Step if it has triggers associated with it, and is currently awaiting data

        Args:
            data (dict): The data to send to the triggers. This dict has two keys: 'data_in' which is the data
                to be sent to the triggers, and 'arguments', which is an optional parameter to change the arguments to
                the current Step
        """
        self._executing_step.send_data_to_trigger(data)

    def __steps(self, start):
        initial_step_uid = start
        current_uid = initial_step_uid
        current_step = self.steps[current_uid] if self.steps else None
        while current_step:
            yield current_step
            next_step_uid = self.get_next_step(current_step, self._accumulator)
            current_uid = self.__go_to_next_step(next_step_uid)
            current_step = self.steps[current_uid] if current_uid is not None else None
            yield  # needed so that when for-loop calls next() it doesn't advance too far
        yield  # needed so you can avoid catching StopIteration exception

    def get_next_step(self, current_step, accumulator):
        if self.next_steps:
            for next_step in sorted(self.next_steps[current_step.uid]):
                next_step = next_step.execute(current_step.get_output(), accumulator)
                if next_step is not None:
                    return next_step
        else:
            return None

    def __go_to_next_step(self, next_step_uid):
        if next_step_uid not in self.steps:
            current = None
        else:
            current = next_step_uid
        return current

    def __swap_step_arguments(self, step, start_arguments):
        logger.debug('Swapping arguments to first step of workflow {0}'.format(self.name))
        try:
            step.set_arguments(start_arguments)
            data_sent.send(self, callback_name="Workflow Arguments Validated", object_type="Workflow")
        except InvalidArgument as e:
            logger.error('Cannot change arguments to workflow {0}. '
                         'Invalid arguments. Error: {1}'.format(self.name, format_exception_message(e)))
            data_sent.send(self, callback_name="Workflow Arguments Invalid", object_type="Workflow")

    def __execute_step(self, step, instance):
        data = {"app": step.app,
                "action": step.action,
                "name": step.name,
                "arguments": JsonElementReader.read(step.arguments)}
        try:
            step.execute(instance=instance(), accumulator=self._accumulator)
            data['result'] = step.get_output().as_json() if step.get_output() is not None else None
            data['execution_uid'] = step.get_execution_uid()
            data_sent.send(self, callback_name="Step Execution Success", object_type="Workflow", data=json.dumps(data))
        except Exception as e:
            data['result'] = step.get_output().as_json() if step.get_output() is not None else None
            data['execution_uid'] = step.get_execution_uid()
            data_sent.send(self, callback_name="Step Execution Error", object_type="Workflow", data=json.dumps(data))
            if self._total_risk > 0:
                self.accumulated_risk += float(step.risk) / self._total_risk
            logger.debug('Step {0} of workflow {1} executed with error {2}'.format(step, self.name,
                                                                                   format_exception_message(e)))

    def __shutdown(self, instances):
        # Upon finishing shuts down instances
        for instance in instances:
            try:
                logger.debug('Shutting down app instance: Device: {0}'.format(instance))
                instances[instance].shutdown()
            except Exception as e:
                logger.error('Error caught while shutting down app instance. '
                             'Device: {0}. Error {1}'.format(instance, format_exception_message(e)))
        result_str = {}
        for step, step_result in self._accumulator.items():
            try:
                result_str[step] = json.dumps(step_result)
            except TypeError:
                logger.error('Result of workflow is neither string or a JSON-able. Cannot record')
                result_str[step] = 'error: could not convert to JSON'
        data = dict(self._accumulator)
        try:
            data_json = json.dumps(data)
        except TypeError:
            data_json = str(data)
        data_sent.send(self, callback_name="Workflow Shutdown", object_type="Workflow", data=data_json)
        logger.info('Workflow {0} completed. Result: {1}'.format(self.name, self._accumulator))

    def update_from_json(self, json_in):
        """Reconstruct a Workflow object based on JSON data.

           Args:
               json_in (JSON dict): The JSON data to be parsed and reconstructed into a Workflow object.
        """

        # backup_steps = deepcopy(self.steps)
        backup_steps = self.strip_async_result(with_deepcopy=True)
        self.steps = {}
        if 'name' in json_in:
            self.name = json_in['name']
        uid = json_in['uid'] if 'uid' in json_in else self.uid
        try:
            if 'start' in json_in and json_in['start']:
                self.start = json_in['start']
            self.steps = {}
            self.uid = uid
            for step_json in json_in['steps']:
                step = Step.create(step_json)
                self.steps[step_json['uid']] = step
            if "next_steps" in json_in:
                next_steps = [NextStep.create(cond_json) for cond_json in json_in['next_steps']]
                self.next_steps = {}
                for next_step in next_steps:
                    if next_step.source_uid not in self.next_steps:
                        self.next_steps[next_step.source_uid] = []
                    self.next_steps[next_step.source_uid].append(next_step)
        except (UnknownApp, UnknownAppAction, InvalidArgument):
            self.reload_async_result(backup_steps, with_deepcopy=True)
            raise

    def regenerate_uids(self):
        start_step = deepcopy(self.steps.pop(self.start, None))
        if start_step is not None:
            start_step = deepcopy(start_step)
            super(Workflow, self).regenerate_uids()
            self.steps = {step.uid: step for step in self.steps.values()}
            start_step.regenerate_uids()
            self.start = start_step.uid
            self.steps[self.start] = start_step
        else:
            super(Workflow, self).regenerate_uids()

    def set_execution_uid(self, execution_uid):
        """Sets the execution UID for the Workflow

        Args:
            execution_uid (str): The execution UID
        """
        self._execution_uid = execution_uid

    def get_execution_uid(self):
        """Gets the execution UID for the Workflow

        Returns:
            The execution UID of the Workflow
        """
        return self._execution_uid

    def strip_async_result(self, with_deepcopy=False):
        """Removes the AsyncResult object from all of the Steps, necessary to deepcopy a Workflow

        Args:
            with_deepcopy (bool, optional): Whether or not to deepcopy the Step, or just return the AsyncResult.
                Defaults to False.

        Returns:
            A dict of step_uid: async_result, or step_uid to (step, async_result)
        """
        steps = {}
        for step in self.steps.values():
            async_result = step._incoming_data
            step._incoming_data = None
            if with_deepcopy:
                steps[step.uid] = (deepcopy(step), async_result)
            else:
                steps[step.uid] = async_result
        return steps

    def reload_async_result(self, steps, with_deepcopy=False):
        """Reloads the AsyncResult object for all of the Steps, necessary to restore a Workflow

        Args:
            steps (dict): A dict of step_uid: async_result, or step_uid to (step, async_result)
            with_deepcopy (bool, optional): Whether or not the Step was deepcopied (i.e. what format the steps dict
                is in). Defaults to False
        """
        if with_deepcopy:
            for step in steps.values():
                step_obj = step[0]
                step_obj._incoming_data = step[1]
                self.steps[step_obj.name] = step_obj
        else:
            for step in self.steps.values():
                step._incoming_data = steps[step.uid]

    def reset_async_result(self):
        """Reinitialize an AsyncResult object for all of the Steps when a Workflow is copied
        """
        from gevent.event import AsyncResult
        for step in self.steps.values():
            step._incoming_data = AsyncResult()<|MERGE_RESOLUTION|>--- conflicted
+++ resolved
@@ -65,13 +65,8 @@
             risk (int, optional): The risk associated with the Step. Defaults to 0.
             
         """
-<<<<<<< HEAD
         arguments = arguments if arguments is not None else []
-        step = Step(name=name, action=action, app=app, device=device, arguments=arguments, risk=risk)
-=======
-        arg_input = arg_input if arg_input is not None else {}
-        step = Step(name=name, action=action, app=app, device_id=device, inputs=arg_input, risk=risk)
->>>>>>> 60a82a96
+        step = Step(name=name, action=action, app=app, device_id=device, arguments=arguments, risk=risk)
         self.steps[step.uid] = step
         self.next_steps[step.uid] = []
         self._total_risk += risk
