import logging
from copy import deepcopy

from core.case.callbacks import data_sent
from core.executionelements.executionelement import ExecutionElement
from core.helpers import get_transform_api, InvalidInput, dereference_step_routing
from core.validator import validate_transform_parameters, validate_parameter
from apps import get_transform

logger = logging.getLogger(__name__)


class Transform(ExecutionElement):

<<<<<<< HEAD
    def __init__(self, app, action, args=None, uid=None):
=======
    def __init__(self, action, args=None, uid=None, app=''):
>>>>>>> 553119ae
        """Initializes a new Transform object. A Transform is used to transform input into a workflow.
        
        Args:
            app (str): The app name associated with this transform
            action (str): The action name for the transform.
            args (dict[str:str], optional): Dictionary of Argument keys to Argument values. This dictionary will be
                converted to a dictionary of str:Argument. Defaults to None.
            uid (str, optional): A universally unique identifier for this object.
                Created from uuid.uuid4() in Python
        """
        ExecutionElement.__init__(self, uid)
        self.app = app
        self.action = action
        self._run, self._args_api, self._data_in_api = get_transform_api(self.app, self.action)
        self._transform_executable = get_transform(self.app, self._run)
        if isinstance(args, list):
            args = {arg['name']: arg['value'] for arg in args}
        elif isinstance(args, dict):
            args = args
        else:
            args = {}

        self.args = validate_transform_parameters(self._args_api, args, self.action)

    def execute(self, data_in, accumulator):
        """Executes the transform.

        Args:
            data_in: The input to the condition. Typically from the last step of the workflow or the input to a trigger.
            accumulator (dict): A record of executed steps and their results. Of form {step_name: result}.

        Returns:
            (obj): The transformed data
        """
        original_data_in = deepcopy(data_in)
        try:
            data_in = validate_parameter(data_in, self._data_in_api, 'Transform {0}'.format(self.action))
            args = dereference_step_routing(self.args, accumulator, 'In Transform {0}'.format(self.uid))
            args.update({self._data_in_api['name']: data_in})
            result = self._transform_executable(**args)
            data_sent.send(self, callback_name="Transform Success", object_type="Transform")
            return result
        except InvalidInput as e:
            data_sent.send(self, callback_name="Transform Error", object_type="Transform")
            logger.error('Transform {0} has invalid input {1}. Error: {2}. '
                         'Returning unmodified data'.format(self.action, original_data_in, str(e)))
        except Exception as e:
            data_sent.send(self, callback_name="Transform Error", object_type="Transform")
            logger.error('Transform {0} encountered an error: {1}. Returning unmodified data'.format(self.action, str(e)))
        return original_data_in
<|MERGE_RESOLUTION|>--- conflicted
+++ resolved
@@ -12,11 +12,7 @@
 
 class Transform(ExecutionElement):
 
-<<<<<<< HEAD
     def __init__(self, app, action, args=None, uid=None):
-=======
-    def __init__(self, action, args=None, uid=None, app=''):
->>>>>>> 553119ae
         """Initializes a new Transform object. A Transform is used to transform input into a workflow.
         
         Args:
@@ -66,4 +62,4 @@
         except Exception as e:
             data_sent.send(self, callback_name="Transform Error", object_type="Transform")
             logger.error('Transform {0} encountered an error: {1}. Returning unmodified data'.format(self.action, str(e)))
-        return original_data_in
+        return original_data_in