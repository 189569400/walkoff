from collections import deque
import asyncio
import logging
import json
import sys
from typing import Union

import aiohttp
import aioredis
import networkx as nx
import matplotlib.pyplot as plt

<<<<<<< HEAD
from common.message_types import message_dumps, message_loads, NodeStatus, WorkflowStatus, StatusEnum, \
=======
from common.message_types import message_dumps, message_loads, message_dump, ActionStatusMessage, WorkflowStatusMessage, StatusEnum, \
>>>>>>> 93525da9
    JSONPatch, JSONPatchOps
from common.config import config
from common.helpers import connect_to_redis_pool
from common.workflow_types import Node, Action, Condition, Transform, Trigger, ParameterVariant, Workflow, \
    workflow_dumps, workflow_loads, ConditionException

logging.basicConfig(level=logging.INFO, format="{asctime} - {name} - {levelname}:{message}", style='{')
logger = logging.getLogger("WORKER")


class Worker:
    def __init__(self, workflow: Workflow = None, start_action: str = None, redis: aioredis.Redis = None,
                 session: aiohttp.ClientSession = None):
        self.workflow = workflow
        self.start_action = start_action if start_action is not None else self.workflow.start
        self.accumulator = {}
        self.in_process = {}
        self.redis = redis
        self.session = session

    @staticmethod
    async def get_workflow(redis: aioredis.Redis):
        """
            Continuously monitors the workflow queue for new work
        """
        while True:
            logger.info("Waiting for workflows...")
            # TODO: Remove the test code
            # Push test workflow in for now
            with open("../data/not_workflows/condition_test.json") as fp:
                wf = json.load(fp)
                await redis.lpush(config["REDIS"]["workflow_q"], json.dumps(wf))

            workflow = await redis.brpoplpush(sourcekey=config["REDIS"]["workflow_q"],
                                              destkey=config["REDIS"]["workflows_in_process"],
                                              timeout=config.getint("WORKER", "timeout"))

            if workflow is None:  # We've timed out with no work. Guess we'll die now...
                sys.exit(1)

            yield workflow_loads(workflow)

    @staticmethod
    async def run():
        async with connect_to_redis_pool(config["REDIS"]["redis_uri"]) as redis, aiohttp.ClientSession() as session:
            async for workflow in Worker.get_workflow(redis):
                # Setup worker launch the event loop
                worker = Worker(workflow, redis=redis, session=session)
                logger.info(f"Starting execution of workflow: {workflow.name}")

                try:
                    await worker.execute_workflow()
                    print(worker.accumulator)
                except Exception:
                    logger.exception(f"Failed execution of workflow: {workflow.name}")

                else:
                    logger.info(f"Completed execution of workflow: {workflow.name}")
        await Worker.shutdown()

    @staticmethod
    async def shutdown():
        # Clean up any unfinished tasks (shouldn't really be any though)
        tasks = [t for t in asyncio.all_tasks() if t is not
                 asyncio.current_task()]

        [task.cancel() for task in tasks]

        logger.info('Canceling outstanding tasks')
        await asyncio.gather(*tasks, return_exceptions=True)

    async def cancel_subgraph(self, node):
        """
            Cancels the task related to the current node as well as the tasks related to every child of that node.
            Also removes them from the worker's internal in_process queue.
        """
        dependents = self.workflow.get_dependents(node)
        cancelled_tasks = set()

        for task in asyncio.all_tasks():
            for _, arg in task._coro.cr_frame.f_locals.items():  # Where the args of a coro are stored...trust me
                if isinstance(arg, Node):
                    if arg in dependents:
                        self.in_process.pop(arg.id_)
                        task.cancel()
                        cancelled_tasks.add(task)

        await asyncio.gather(*cancelled_tasks, return_exceptions=True)

    async def execute_workflow(self):
        """
            Do a simple BFS to visit and schedule each node in the workflow. We assume every node will run and thus
            preemptively schedule them all. We will clean up any nodes that will not run due to conditions or triggers
        """
        visited = {self.start_action}
        queue = deque([self.start_action])
        tasks = set()

        while queue:
            node = queue.pop()
            parents = {n.id_: n for n in self.workflow.predecessors(node)} if node is not self.start_action else {}
            children = {n.id_: n for n in self.workflow.successors(node)}
            self.in_process[node.id_] = node

            if isinstance(node, Action):
                node.execution_id = self.workflow.execution_id  # the app needs this as a key for the redis queue

            elif isinstance(node, Trigger):
                raise NotImplementedError

            tasks.add(asyncio.create_task(self.schedule_node(node, parents, children)))

            for child in sorted(children.values(), reverse=True):
                if child not in visited:
                    queue.appendleft(child)
                    visited.add(child)

        # TODO: Figure out a clean way of handling the exceptions here. Cancelling subgraphs throws CancelledErrors.
        # Launch the results accumulation task and wait for all the results to come in
        results_task = asyncio.create_task(self.get_action_results())
        exceptions = await asyncio.gather(*tasks, results_task, return_exceptions=True)
        for e in exceptions:
            if isinstance(e, Exception) and not isinstance(e, asyncio.CancelledError):
                try:
                    raise e
                except:
                    logger.exception(f"Exception while executing Workflow:{self.workflow}")

    async def evaluate_condition(self, condition, parents, children):
        """
            TODO: This will change when we implement a better UI element for it. For now, if an action is given a user
            defined name like "Hello World", it would be referenced by the variable name "Hello_World" in the
            conditional script. All whitespace in the action name is replaced by '_'. This is clearly problematic
            if a user has an action named "Hello World" as well as "Hello_World". In this case, we cannot be sure
            which is being referenced in the conditional and must raise an exception.
        """
        logger.debug(f"Attempting evaluation of: {condition.label}-{self.workflow.execution_id}")
        await self.send_message(NodeStatus.executing_from_node(condition, self.workflow.execution_id))
        try:
            child_id = condition(parents, children, self.accumulator)
            selected_node = children.pop(child_id)
            await self.send_message(NodeStatus.success_from_node(condition, self.workflow.execution_id, selected_node))
            logger.info(f"Condition selected node: {selected_node.label}-{self.workflow.execution_id}")

            # We preemptively schedule all branches of execution so we must cancel all "false" branches here
            [await self.cancel_subgraph(child) for child in children.values()]

            self.in_process.pop(condition.id_)
            self.accumulator[condition.id_] = selected_node

        except ConditionException as e:
            logger.exception(f"Worker received error for {condition.name}-{self.workflow.execution_id}")
            await self.send_message(NodeStatus.failure_from_node(condition, self.workflow.execution_id, error=repr(e)))

        except Exception:
            logger.exception("Something happened in Condition evaluation")

    async def execute_transform(self, transform, parent):
        """ Execute an transform and ship its result """
        logger.debug(f"Attempting evaluation of: {transform.label}-{self.workflow.execution_id}")
        await self.send_message(NodeStatus.executing_from_node(transform, self.workflow.execution_id))
        try:
            result = transform(self.accumulator[parent.id_])  # run transform on parent's result
            await self.send_message(NodeStatus.success_from_node(transform, self.workflow.execution_id, result))
            logger.info(f"Transform {transform.label}-succeeded with result: {result}")

            self.accumulator[transform.id_] = result
            self.in_process.pop(transform.id_)

        # TODO: figure out exactly what can be raised by the possible transforms
        except Exception as e:
            logger.exception(f"Worker received error for {transform.name}-{self.workflow.execution_id}")
            await self.send_message(NodeStatus.failure_from_node(transform, self.workflow.execution_id, error=repr(e)))

    async def dereference_params(self, action: Action):
        global_vars = set(await self.redis.hkeys(config["REDIS"]["globals_key"]))

        for param in action.parameters:
            if param.variant == ParameterVariant.STATIC_VALUE:
                continue

            elif param.variant == ParameterVariant.ACTION_RESULT:
                if param.reference in self.accumulator:
                    param.value = self.accumulator[param.reference]

            elif param.variant == ParameterVariant.WORKFLOW_VARIABLE:
                if param.reference in self.workflow.workflow_variables:
                    param.value = self.workflow.workflow_variables[param.reference]

            elif param.variant == ParameterVariant.GLOBAL:
                if param.reference in global_vars:
                    param.value = self.accumulator[param.reference]

            else:
                logger.error(f"Unable to defeference parameter:{param} for action:{action}")
                break

            param.reference = None
            param.variant = ParameterVariant.STATIC_VALUE

    async def schedule_node(self, node, parents, children):
        """ Waits until all dependencies of an action are met and then schedules the action """
        while not all(parent.id_ in self.accumulator for parent in parents.values()):
            await asyncio.sleep(0)

        if isinstance(node, Action):
            await self.dereference_params(node)
            await self.redis.lpush(f"{node.app_name}-{node.priority}", workflow_dumps(node))

<<<<<<< HEAD
        elif isinstance(node, Condition):
            await self.evaluate_condition(node, parents, children)

        elif isinstance(node, Transform):
            if len(parents) > 1:
                logger.error(f"Error scheduling {node.name}: Transforms cannot have more than 1 incoming connection.")
            await self.execute_transform(node, parents.popitem()[1])

        elif isinstance(node, Trigger):
            raise NotImplementedError
=======
        # TODO: decide if we want pending action messages and uncomment this line
        # await self.send_message(ActionStatusMessage.pending_from_action(action))
>>>>>>> 93525da9

        # TODO: decide if we want pending action messages and uncomment this line
        # await self.send_message(ActionStatus.pending_from_node(node, workflow.execution_id))
        logger.info(f"Scheduled {node}")

    async def get_action_results(self):
        """ Continuously monitors the results queue until all scheduled actions have been completed """
        read_messages_queue = f"{self.workflow.execution_id}::read"
        while len(self.in_process) > 0:
            msg = await self.redis.brpoplpush(self.workflow.execution_id, read_messages_queue, timeout=5)

            if msg is None:
                continue

            msg: NodeStatus = message_loads(msg)
            # Ensure that the received NodeStatus is for an action we launched
            if msg.execution_id == self.workflow.execution_id and msg.id_ in self.in_process:
                if msg.status == StatusEnum.EXECUTING:
                    logger.info(f"App started execution of: {msg.label}-{msg.execution_id}")

                elif msg.status == StatusEnum.SUCCESS:
                    self.accumulator[msg.id_] = msg.result
                    logger.info(f"Worker received result for: {msg.label}-{msg.execution_id}")

                    # Remove the action from our local in_process queue as well as the one in redis
                    action = self.in_process.pop(msg.id_)
                    await self.redis.lrem(config["REDIS"]["actions_in_process"], 0, workflow_dumps(action))

                elif msg.status == StatusEnum.FAILURE:
                    self.accumulator[msg.id_] = msg.error
                    logger.info(f"Worker recieved error \"{msg.error}\" for: {msg.label}-{msg.execution_id}")

                else:
                    logger.error(f"Unknown message status received: {msg}")

            else:
                logger.error(f"Message received for unknown execution: {msg}")

        # Clean up our redis mess
        await self.redis.delete(read_messages_queue)

<<<<<<< HEAD
    def make_patches(self, message, root, op, white_list=None, black_list=None):
        if white_list is None and black_list is None:
            raise ValueError("Either white_list or black_list must be provided")
=======
    async def send_message(self, message: Union[ActionStatusMessage, WorkflowStatusMessage]):
        execution_id = None
        patches = None
        if isinstance(message, ActionStatusMessage):
            execution_id = message.workflow_execution_id
            root = f"/action_statuses/{message.action_id}"
>>>>>>> 93525da9

        if white_list is not None and black_list is not None:
            raise ValueError("Either white_list or black_list must be provided, not both")

        # convert blacklist to whitelist and grab those attrs from the message
        white_list = set(message.__slots__).difference(black_list) if black_list is not None else white_list
        fields = {'/'.join((root, k)): getattr(message, k) for k in message.__slots__ if k in white_list}

        return [JSONPatch(op, path=path, value=value) for path, value in fields.items()]

    def get_patches(self, message):
        patches = None
        if isinstance(message, NodeStatus):
            root = f"#/action_statuses/{message.id_}"
            if message.status == StatusEnum.EXECUTING:
                patches = self.make_patches(message, root, JSONPatchOps.ADD, black_list={"result", "completed_at"})

            elif message.status == StatusEnum.SUCCESS:
                patches = self.make_patches(message, root, JSONPatchOps.REPLACE,
                                            white_list={"status", "result", "completed_at"})

            elif message.status == StatusEnum.FAILURE:
                patches = self.make_patches(message, root, JSONPatchOps.REPLACE,
                                            white_list={"status", "error", "completed_at"})

<<<<<<< HEAD
        elif isinstance(message, WorkflowStatus):
=======
        elif isinstance(message, WorkflowStatusMessage):
            execution_id = message.execution_id
>>>>>>> 93525da9
            root = f"#/"
            if message.status == StatusEnum.EXECUTING:
                patches = self.make_patches(message, root, JSONPatchOps.ADD, black_list={"status", "started_at"})

            elif message.status == StatusEnum.COMPLETED:
                patches = self.make_patches(message, root, JSONPatchOps.REPLACE, white_list={"status", "completed_at"})

            elif message.status == StatusEnum.ABORTED:
                patches = self.make_patches(message, root, JSONPatchOps.REPLACE, white_list={"status", "completed_at"})

        return patches

    async def send_message(self, message: Union[NodeStatus, WorkflowStatus]):
        """ Forms and sends a JSONPatch message to the api_gateway to update the status of an action or workflow """
        patches = self.get_patches(message)

        if patches is None:
            raise ValueError(f"Attempting to send improper message type: {type(message)}")

        data = message_dumps(patches)
        params = {"event": message.status.value}
        url = f"{config['WORKER']['api_gateway_uri']}/iapi/workflowstatus/{self.workflow.execution_id}"
        try:
            async with self.session.patch(url, data=data, params=params) as resp:
                return resp.json(loads=message_loads)
        except aiohttp.ClientConnectionError as e:
            logger.error(f"Could not send status message to {url}: {e!r}")


if __name__ == "__main__":
    # Launch the worker event loop
    asyncio.run(Worker.run())<|MERGE_RESOLUTION|>--- conflicted
+++ resolved
@@ -10,11 +10,7 @@
 import networkx as nx
 import matplotlib.pyplot as plt
 
-<<<<<<< HEAD
-from common.message_types import message_dumps, message_loads, NodeStatus, WorkflowStatus, StatusEnum, \
-=======
-from common.message_types import message_dumps, message_loads, message_dump, ActionStatusMessage, WorkflowStatusMessage, StatusEnum, \
->>>>>>> 93525da9
+from common.message_types import message_dumps, message_loads, NodeStatusMessage, WorkflowStatusMessage, StatusEnum, \
     JSONPatch, JSONPatchOps
 from common.config import config
 from common.helpers import connect_to_redis_pool
@@ -152,11 +148,11 @@
             which is being referenced in the conditional and must raise an exception.
         """
         logger.debug(f"Attempting evaluation of: {condition.label}-{self.workflow.execution_id}")
-        await self.send_message(NodeStatus.executing_from_node(condition, self.workflow.execution_id))
+        await self.send_message(NodeStatusMessage.executing_from_node(condition, self.workflow.execution_id))
         try:
             child_id = condition(parents, children, self.accumulator)
             selected_node = children.pop(child_id)
-            await self.send_message(NodeStatus.success_from_node(condition, self.workflow.execution_id, selected_node))
+            await self.send_message(NodeStatusMessage.success_from_node(condition, self.workflow.execution_id, selected_node))
             logger.info(f"Condition selected node: {selected_node.label}-{self.workflow.execution_id}")
 
             # We preemptively schedule all branches of execution so we must cancel all "false" branches here
@@ -167,7 +163,7 @@
 
         except ConditionException as e:
             logger.exception(f"Worker received error for {condition.name}-{self.workflow.execution_id}")
-            await self.send_message(NodeStatus.failure_from_node(condition, self.workflow.execution_id, error=repr(e)))
+            await self.send_message(NodeStatusMessage.failure_from_node(condition, self.workflow.execution_id, error=repr(e)))
 
         except Exception:
             logger.exception("Something happened in Condition evaluation")
@@ -175,10 +171,10 @@
     async def execute_transform(self, transform, parent):
         """ Execute an transform and ship its result """
         logger.debug(f"Attempting evaluation of: {transform.label}-{self.workflow.execution_id}")
-        await self.send_message(NodeStatus.executing_from_node(transform, self.workflow.execution_id))
+        await self.send_message(NodeStatusMessage.executing_from_node(transform, self.workflow.execution_id))
         try:
             result = transform(self.accumulator[parent.id_])  # run transform on parent's result
-            await self.send_message(NodeStatus.success_from_node(transform, self.workflow.execution_id, result))
+            await self.send_message(NodeStatusMessage.success_from_node(transform, self.workflow.execution_id, result))
             logger.info(f"Transform {transform.label}-succeeded with result: {result}")
 
             self.accumulator[transform.id_] = result
@@ -187,7 +183,7 @@
         # TODO: figure out exactly what can be raised by the possible transforms
         except Exception as e:
             logger.exception(f"Worker received error for {transform.name}-{self.workflow.execution_id}")
-            await self.send_message(NodeStatus.failure_from_node(transform, self.workflow.execution_id, error=repr(e)))
+            await self.send_message(NodeStatusMessage.failure_from_node(transform, self.workflow.execution_id, error=repr(e)))
 
     async def dereference_params(self, action: Action):
         global_vars = set(await self.redis.hkeys(config["REDIS"]["globals_key"]))
@@ -224,7 +220,6 @@
             await self.dereference_params(node)
             await self.redis.lpush(f"{node.app_name}-{node.priority}", workflow_dumps(node))
 
-<<<<<<< HEAD
         elif isinstance(node, Condition):
             await self.evaluate_condition(node, parents, children)
 
@@ -235,10 +230,6 @@
 
         elif isinstance(node, Trigger):
             raise NotImplementedError
-=======
-        # TODO: decide if we want pending action messages and uncomment this line
-        # await self.send_message(ActionStatusMessage.pending_from_action(action))
->>>>>>> 93525da9
 
         # TODO: decide if we want pending action messages and uncomment this line
         # await self.send_message(ActionStatus.pending_from_node(node, workflow.execution_id))
@@ -253,8 +244,8 @@
             if msg is None:
                 continue
 
-            msg: NodeStatus = message_loads(msg)
-            # Ensure that the received NodeStatus is for an action we launched
+            msg: NodeStatusMessage = message_loads(msg)
+            # Ensure that the received NodeStatusMessage is for an action we launched
             if msg.execution_id == self.workflow.execution_id and msg.id_ in self.in_process:
                 if msg.status == StatusEnum.EXECUTING:
                     logger.info(f"App started execution of: {msg.label}-{msg.execution_id}")
@@ -280,18 +271,9 @@
         # Clean up our redis mess
         await self.redis.delete(read_messages_queue)
 
-<<<<<<< HEAD
     def make_patches(self, message, root, op, white_list=None, black_list=None):
         if white_list is None and black_list is None:
             raise ValueError("Either white_list or black_list must be provided")
-=======
-    async def send_message(self, message: Union[ActionStatusMessage, WorkflowStatusMessage]):
-        execution_id = None
-        patches = None
-        if isinstance(message, ActionStatusMessage):
-            execution_id = message.workflow_execution_id
-            root = f"/action_statuses/{message.action_id}"
->>>>>>> 93525da9
 
         if white_list is not None and black_list is not None:
             raise ValueError("Either white_list or black_list must be provided, not both")
@@ -304,8 +286,8 @@
 
     def get_patches(self, message):
         patches = None
-        if isinstance(message, NodeStatus):
-            root = f"#/action_statuses/{message.id_}"
+        if isinstance(message, NodeStatusMessage):
+            root = f"/action_statuses/{message.id_}"
             if message.status == StatusEnum.EXECUTING:
                 patches = self.make_patches(message, root, JSONPatchOps.ADD, black_list={"result", "completed_at"})
 
@@ -317,13 +299,8 @@
                 patches = self.make_patches(message, root, JSONPatchOps.REPLACE,
                                             white_list={"status", "error", "completed_at"})
 
-<<<<<<< HEAD
-        elif isinstance(message, WorkflowStatus):
-=======
         elif isinstance(message, WorkflowStatusMessage):
-            execution_id = message.execution_id
->>>>>>> 93525da9
-            root = f"#/"
+            root = f"/"
             if message.status == StatusEnum.EXECUTING:
                 patches = self.make_patches(message, root, JSONPatchOps.ADD, black_list={"status", "started_at"})
 
@@ -335,7 +312,7 @@
 
         return patches
 
-    async def send_message(self, message: Union[NodeStatus, WorkflowStatus]):
+    async def send_message(self, message: Union[NodeStatusMessage, WorkflowStatusMessage]):
         """ Forms and sends a JSONPatch message to the api_gateway to update the status of an action or workflow """
         patches = self.get_patches(message)
 
