--- conflicted
+++ resolved
@@ -32,117 +32,9 @@
 logger = logging.getLogger(__name__)
 
 
-<<<<<<< HEAD
-def convert_to_protobuf(sender, workflow, **kwargs):
-    """Converts an execution element and its data to a protobuf message.
-
-    Args:
-        sender (execution element): The execution element object that is sending the data.
-        workflow (Workflow): The workflow which is sending the event
-        kwargs (dict, optional): A dict of extra fields, such as data, callback_name, etc.
-
-    Returns:
-        The newly formed protobuf object, serialized as a string to send over the ZMQ socket.
-    """
-    event = kwargs['event']
-    data = kwargs['data'] if 'data' in kwargs else None
-    packet = Message()
-    packet.event_name = event.name
-    if event.event_type == EventType.workflow:
-        convert_workflow_to_proto(packet, workflow, data)
-    elif event.event_type == EventType.action:
-        if event == WalkoffEvent.SendMessage:
-            convert_send_message_to_protobuf(packet, sender, workflow, **kwargs)
-        else:
-            convert_action_to_proto(packet, sender, workflow, data)
-    elif event.event_type in (
-            EventType.branch, EventType.condition, EventType.transform, EventType.conditonalexpression):
-        convert_branch_transform_condition_to_proto(packet, sender, workflow)
-    packet_bytes = packet.SerializeToString()
-    return packet_bytes
-
-
-def convert_workflow_to_proto(packet, sender, data=None):
-    packet.type = Message.WORKFLOWPACKET
-    workflow_packet = packet.workflow_packet
-    if 'data' is not None:
-        workflow_packet.additional_data = json.dumps(data)
-    add_workflow_to_proto(workflow_packet.sender, sender)
-
-
-def convert_send_message_to_protobuf(packet, message, workflow, **kwargs):
-    packet.type = Message.USERMESSAGE
-    message_packet = packet.message_packet
-    message_packet.subject = message.pop('subject', '')
-    message_packet.body = json.dumps(message['body'])
-    add_workflow_to_proto(message_packet.workflow, workflow)
-    if 'users' in kwargs:
-        message_packet.users.extend(kwargs['users'])
-    if 'roles' in kwargs:
-        message_packet.roles.extend(kwargs['roles'])
-    if 'requires_reauth' in kwargs:
-        message_packet.requires_reauth = kwargs['requires_reauth']
-
-
-def convert_action_to_proto(packet, sender, workflow, data=None):
-    packet.type = Message.ACTIONPACKET
-    action_packet = packet.action_packet
-    if 'data' is not None:
-        action_packet.additional_data = json.dumps(data)
-    add_sender_to_action_packet_proto(action_packet, sender)
-    add_arguments_to_action_proto(action_packet, sender)
-    add_workflow_to_proto(action_packet.workflow, workflow)
-
-
-def add_sender_to_action_packet_proto(action_packet, sender):
-    action_packet.sender.name = sender.name
-    action_packet.sender.id = str(sender.id)
-    action_packet.sender.execution_id = sender.get_execution_id()
-    action_packet.sender.app_name = sender.app_name
-    action_packet.sender.action_name = sender.action_name
-    if sender.device_id is not None:
-        set_argument_proto(action_packet.sender.device_id, sender.device_id)
-
-
-def add_arguments_to_action_proto(action_packet, sender):
-    for argument in sender.arguments:
-        arg = action_packet.sender.arguments.add()
-        arg.name = argument.name
-        set_argument_proto(arg, argument)
-
-
-def set_argument_proto(arg_proto, arg_obj):
-    arg_proto.name = arg_obj.name
-    for field in ('value', 'reference', 'selection'):
-        val = getattr(arg_obj, field)
-        if val is not None:
-            if not isinstance(val, string_types):
-                try:
-                    setattr(arg_proto, field, json.dumps(val))
-                except (ValueError, TypeError):
-                    setattr(arg_proto, field, str(val))
-            else:
-                setattr(arg_proto, field, val)
-
-
-def add_workflow_to_proto(packet, workflow):
-    packet.name = workflow.name
-    packet.id = str(workflow.id)
-    packet.execution_id = str(workflow.get_execution_id())
-
-
-def convert_branch_transform_condition_to_proto(packet, sender, workflow):
-    packet.type = Message.GENERALPACKET
-    general_packet = packet.general_packet
-    general_packet.sender.id = str(sender.id)
-    add_workflow_to_proto(general_packet.workflow, workflow)
-    if hasattr(sender, 'app_name'):
-        general_packet.sender.app_name = sender.app_name
-=======
 class WorkflowResultsHandler(object):
     def __init__(self, socket_id, client_secret_key, client_public_key, server_public_key, zmq_results_address, execution_db, case_logger):
         """Initialize a Workflow object, which will be executing workflows.
->>>>>>> de72a989
 
         Args:
             id_ (str): The ID of the worker. Needed for ZMQ socket communication.
