import logging
import os
import sys
import threading
import uuid

import gevent
import zmq.green as zmq

import walkoff.config
from walkoff.events import WalkoffEvent
from walkoff.executiondb import ExecutionDatabase
from walkoff.executiondb import WorkflowStatusEnum
from walkoff.executiondb.saved_workflow import SavedWorkflow
from walkoff.executiondb.workflow import Workflow
from walkoff.executiondb.workflowresults import WorkflowStatus
from walkoff.multiprocessedexecutor.threadauthenticator import ThreadAuthenticator
from walkoff.multiprocessedexecutor.workflowexecutioncontroller import WorkflowExecutionController
from walkoff.multiprocessedexecutor.receiver import Receiver
from start_workers import shutdown_procs
from walkoff.multiprocessedexecutor.senders import ZMQResultsSender
from flask import current_app

logger = logging.getLogger(__name__)


class MultiprocessedExecutor(object):
    def __init__(self, cache, event_logger):
        """Initializes a multiprocessed executor, which will handle the execution of workflows.
        """
        self.threading_is_initialized = False
        self.id = "controller"
        self.pids = None
        self.workflows_executed = 0

        self.ctx = None  # TODO: Test if you can always use the singleton
        self.auth = None

        self.manager = None
        self.receiver = None
        self.receiver_thread = None
        self.cache = cache
        self.event_logger = event_logger

        self.execution_db = ExecutionDatabase.instance
        self.zmq_sender = None

    def initialize_threading(self, app, pids=None):
        """Initialize the multiprocessing communication threads, allowing for parallel execution of workflows.

        Args:
            app (FlaskApp): The current_app object
            pids (list[Process], optional): Optional list of spawned processes. Defaults to None

        """
        if walkoff.config.Config.SEPARATE_RECEIVER:
            from walkoff.server import workflowresults  # Need this import

        if not (os.path.exists(walkoff.config.Config.ZMQ_PUBLIC_KEYS_PATH) and
                os.path.exists(walkoff.config.Config.ZMQ_PRIVATE_KEYS_PATH)):
            logging.fatal("Certificates are missing - run generate_certificates.py script first.")
            sys.exit(0)
        self.pids = pids
        self.ctx = zmq.Context.instance()
        self.auth = ThreadAuthenticator()
        self.auth.start()
        # TODO: self.auth.allow('127.0.0.1')
        self.auth.configure_curve(domain='*', location=walkoff.config.Config.ZMQ_PUBLIC_KEYS_PATH)

        self.manager = WorkflowExecutionController(self.cache)

        with app.app_context():
            self.zmq_sender = ZMQResultsSender(current_app.running_context.execution_db,
                                               current_app.running_context.case_logger)

        if not walkoff.config.Config.SEPARATE_RECEIVER:
            self.receiver = Receiver(app)

            self.receiver_thread = threading.Thread(target=self.receiver.receive_results)
            self.receiver_thread.start()

        self.threading_is_initialized = True
        logger.debug('Controller threading initialized')

    def wait_and_reset(self, num_workflows):
        """Waits for all of the workflows to be completed

        Args:
            num_workflows (int): The number of workflows to wait for
        """
        timeout = 0
        shutdown = 10

        while timeout < shutdown:
            if self.receiver is not None and num_workflows == self.receiver.workflows_executed:
                break
            timeout += 0.1
            gevent.sleep(0.1)
        assert (num_workflows == self.receiver.workflows_executed)
        self.receiver.workflows_executed = 0

    def shutdown_pool(self):
        """Shuts down the threadpool"""
        if self.manager:
            self.manager.send_exit_to_worker_comms()
        if not walkoff.config.Config.SEPARATE_WORKERS:
            shutdown_procs(self.pids)

        if self.receiver_thread:
            self.receiver.thread_exit = True
            self.receiver_thread.join(timeout=1)
        self.threading_is_initialized = False
        logger.debug('Controller thread pool shutdown')

        if self.auth:
            self.auth.stop()
        if self.ctx:
            self.ctx.destroy()
        self.cleanup_threading()
        return

    def cleanup_threading(self):
        """Once the threadpool has been shutdown, clear out all of the data structures used in the pool"""
        self.pids = []
        self.receiver_thread = None
        self.workflows_executed = 0
        self.threading_is_initialized = False
        self.manager = None
        self.receiver = None

    def execute_workflow(self, workflow_id, execution_id_in=None, start=None, start_arguments=None, resume=False,
                         environment_variables=None):
        """Executes a workflow

        Args:
            workflow_id (Workflow): The Workflow to be executed.
            execution_id_in (UUID, optional): The optional execution ID to provide for the workflow. Should only be
                used (and is required) when resuming a workflow. Must be valid UUID4. Defaults to None.
            start (UUID, optional): The ID of the first, or starting action. Defaults to None.
            start_arguments (list[Argument]): The arguments to the starting action of the workflow. Defaults to None.
            resume (bool, optional): Optional boolean to resume a previously paused workflow. Defaults to False.
            environment_variables (list[EnvironmentVariable]): Optional list of environment variables to pass into
                the workflow. These will not be persistent.

        Returns:
            (UUID): The execution ID of the Workflow.
        """
        workflow = self.execution_db.session.query(Workflow).filter_by(id=workflow_id).first()
        if not workflow:
            logger.error('Attempted to execute workflow {} which does not exist'.format(execution_id_in))
            return None, 'Attempted to execute workflow which does not exist'

        execution_id = execution_id_in if execution_id_in else str(uuid.uuid4())

        if start is not None:
            logger.info('Executing workflow {0} (id={1}) with starting action action {2}'.format(
                workflow.name, workflow.id, start))
        else:
            logger.info('Executing workflow {0} (id={1}) with default starting action'.format(
                workflow.name, workflow.id, start))

        workflow._execution_id = execution_id
        workflow_data = {'execution_id': execution_id, 'id': str(workflow.id), 'name': workflow.name}
<<<<<<< HEAD
        self._log_and_send_event(WalkoffEvent.WorkflowExecutionPending, sender=workflow_data, workflow=workflow)
        self.manager.add_workflow(workflow.id, execution_id, start, start_arguments, resume)
=======
        self._log_and_send_event(WalkoffEvent.WorkflowExecutionPending, sender=workflow_data)
        self.manager.add_workflow(workflow.id, execution_id, start, start_arguments, resume, environment_variables)
>>>>>>> 6f889cf0

        self._log_and_send_event(WalkoffEvent.SchedulerJobExecuted)
        return execution_id

    def pause_workflow(self, execution_id):
        """Pauses a workflow that is currently executing.

        Args:
            execution_id (UUID): The execution id of the workflow.

        Returns:
            (bool): True if Workflow successfully paused, False otherwise
        """
        logger.info('Pausing workflow {}'.format(execution_id))
        workflow_status = self.execution_db.session.query(WorkflowStatus).filter_by(
            execution_id=execution_id).first()
        if workflow_status and workflow_status.status == WorkflowStatusEnum.running:
            self.manager.pause_workflow(execution_id)
            return True
        else:
            logger.warning('Cannot pause workflow {0}. Invalid key, or workflow not running.'.format(execution_id))
            return False

    def resume_workflow(self, execution_id):
        """Resumes a workflow that is currently paused.

        Args:
            execution_id (UUID): The execution id of the workflow.

        Returns:
            (bool): True if workflow successfully resumed, False otherwise
        """
        logger.info('Resuming workflow {}'.format(execution_id))
        workflow_status = self.execution_db.session.query(WorkflowStatus).filter_by(
            execution_id=execution_id).first()

        if workflow_status and workflow_status.status == WorkflowStatusEnum.paused:
            saved_state = self.execution_db.session.query(SavedWorkflow).filter_by(
                workflow_execution_id=execution_id).first()
            workflow = self.execution_db.session.query(Workflow).filter_by(
                id=workflow_status.workflow_id).first()
            workflow._execution_id = execution_id
            self._log_and_send_event(WalkoffEvent.WorkflowResumed, sender=workflow, workflow=workflow)

            start = saved_state.action_id if saved_state else workflow.start
            self.execute_workflow(workflow.id, execution_id_in=execution_id, start=start, resume=True)
            return True
        else:
            logger.warning('Cannot resume workflow {0}. Invalid key, or workflow not paused.'.format(execution_id))
            return False

    def abort_workflow(self, execution_id):
        """Abort a workflow

        Args:
            execution_id (UUID): The execution id of the workflow.

        Returns:
            (bool): True if successfully aborted workflow, False otherwise
        """
        logger.info('Aborting workflow {}'.format(execution_id))
        workflow_status = self.execution_db.session.query(WorkflowStatus).filter_by(
            execution_id=execution_id).first()

        if workflow_status:
            if workflow_status.status in [WorkflowStatusEnum.pending, WorkflowStatusEnum.paused,
                                          WorkflowStatusEnum.awaiting_data]:
                workflow = self.execution_db.session.query(Workflow).filter_by(
                    id=workflow_status.workflow_id).first()
                if workflow is not None:
                    self._log_and_send_event(
                        WalkoffEvent.WorkflowAborted,
                        sender={'execution_id': execution_id, 'id': workflow_status.workflow_id, 'name': workflow.name},
                        workflow=workflow)
            elif workflow_status.status == WorkflowStatusEnum.running:
                self.manager.abort_workflow(execution_id)
            return True
        else:
            logger.warning(
                'Cannot resume workflow {0}. Invalid key, or workflow already shutdown.'.format(execution_id))
            return False

    def resume_trigger_step(self, execution_id, data_in, arguments=None):
        """Resumes a workflow awaiting trigger data, if the conditions are met.

        Args:
            execution_id (UUID): The execution ID of the workflow
            data_in (dict): The data to send to the trigger
            arguments (list[Argument], optional): Optional list of new Arguments for the trigger action.
                Defaults to None.

        Returns:
            (bool): True if successfully resumed trigger step, false otherwise
        """
        logger.info('Resuming workflow {} from trigger'.format(execution_id))
        saved_state = self.execution_db.session.query(SavedWorkflow).filter_by(
            workflow_execution_id=execution_id).first()
        workflow = self.execution_db.session.query(Workflow).filter_by(
            id=saved_state.workflow_id).first()
        workflow._execution_id = execution_id

        executed = False
        exec_action = None
        for action in workflow.actions:
            if action.id == saved_state.action_id:
                exec_action = action
                executed = action.execute_trigger(data_in, saved_state.accumulator)
                break

        if executed:
            self._log_and_send_event(
                WalkoffEvent.TriggerActionTaken,
                sender=exec_action,
                data={'workflow_execution_id': execution_id},
                workflow=workflow)
            self.execute_workflow(
                workflow.id,
                execution_id_in=execution_id,
                start=str(saved_state.action_id),
                start_arguments=arguments,
                resume=True)
            return True
        else:
            self._log_and_send_event(
                WalkoffEvent.TriggerActionNotTaken,
                sender=exec_action,
                data={'workflow_execution_id': execution_id},
                workflow=workflow)
            return False

    def get_waiting_workflows(self):
        """Gets a list of the execution IDs of workflows currently awaiting data to be sent to a trigger.

        Returns:
            (list[UUID]): A list of execution IDs of workflows currently awaiting data to be sent to a trigger.
        """
        self.execution_db.session.expire_all()
        wf_statuses = self.execution_db.session.query(WorkflowStatus).filter_by(
            status=WorkflowStatusEnum.awaiting_data).all()
        return [str(wf_status.execution_id) for wf_status in wf_statuses]

    def get_workflow_status(self, execution_id):
        """Gets the current status of a workflow by its execution ID

        Args:
            execution_id (UUID): The execution ID of the workflow

        Returns:
            (int): The status of the workflow
        """
        workflow_status = self.execution_db.session.query(WorkflowStatus).filter_by(
            execution_id=execution_id).first()
        if workflow_status:
            return workflow_status.status
        else:
            logger.error("Workflow execution id {} does not exist in WorkflowStatus table.").format(execution_id)
            return 0

    def _log_and_send_event(self, event, sender=None, data=None, workflow=None):
        sender = sender or self
        self.zmq_sender.handle_event(workflow, sender, event=event, data=data)

    def create_case(self, case_id, subscriptions):
        """Creates a Case

        Args:
            case_id (int): The ID of the Case
            subscriptions (list[Subscription]): List of Subscriptions to subscribe to
        """
        self.manager.create_case(case_id, subscriptions)

    def update_case(self, case_id, subscriptions):
        """Updates a Case

        Args:
            case_id (int): The ID of the Case
            subscriptions (list[Subscription]): List of Subscriptions to subscribe to
        """
        self.manager.create_case(case_id, subscriptions)

    def delete_case(self, case_id):
        """Deletes a Case

        Args:
            case_id (int): The ID of the Case to delete
        """
        self.manager.delete_case(case_id)<|MERGE_RESOLUTION|>--- conflicted
+++ resolved
@@ -161,13 +161,8 @@
 
         workflow._execution_id = execution_id
         workflow_data = {'execution_id': execution_id, 'id': str(workflow.id), 'name': workflow.name}
-<<<<<<< HEAD
         self._log_and_send_event(WalkoffEvent.WorkflowExecutionPending, sender=workflow_data, workflow=workflow)
-        self.manager.add_workflow(workflow.id, execution_id, start, start_arguments, resume)
-=======
-        self._log_and_send_event(WalkoffEvent.WorkflowExecutionPending, sender=workflow_data)
         self.manager.add_workflow(workflow.id, execution_id, start, start_arguments, resume, environment_variables)
->>>>>>> 6f889cf0
 
         self._log_and_send_event(WalkoffEvent.SchedulerJobExecuted)
         return execution_id
