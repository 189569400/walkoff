--- conflicted
+++ resolved
@@ -39,11 +39,8 @@
               "./node_modules/jquery/dist/jquery.min.js",
               "./node_modules/bootstrap/dist/js/bootstrap.js",
               "./node_modules/select2/dist/js/select2.js",
-<<<<<<< HEAD
-              "./node_modules/chart.js/dist/Chart.bundle.js"
-=======
+              "./node_modules/chart.js/dist/Chart.bundle.js",
               "./node_modules/eventsource/example/eventsource-polyfill.js"
->>>>>>> 9c44f193
             ]
           },
           "configurations": {
