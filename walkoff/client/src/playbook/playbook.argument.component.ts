<<<<<<< HEAD
import { Component, ViewEncapsulation, Input, Output, EventEmitter, OnChanges } from '@angular/core';
=======
import { Component, ViewEncapsulation, Input, OnInit, OnChanges } from '@angular/core';
>>>>>>> 77cb0f48
import { Select2OptionData } from 'ng2-select2/ng2-select2';

import { Workflow } from '../models/playbook/workflow';
import { Action } from '../models/playbook/action';
import { ParameterApi } from '../models/api/parameterApi';
import { ParameterSchema } from '../models/api/parameterSchema';
import { Argument } from '../models/playbook/argument';
import { GenericObject } from '../models/genericObject';
import { User } from '../models/user';
import { Role } from '../models/role';
import { Device } from '../models/device';

const AVAILABLE_TYPES = ['string', 'number', 'boolean'];

@Component({
	selector: 'playbook-argument-component',
	templateUrl: './playbook.argument.html',
	styleUrls: [],
	encapsulation: ViewEncapsulation.None,
	providers: [],
})
export class PlaybookArgumentComponent implements OnChanges {
	@Input() id: number;
	@Input() argument: Argument;
	@Input() parameterApi: ParameterApi;
	@Input() loadedWorkflow: Workflow;
	@Input() users: User[];
	@Input() roles: Role[];
	@Input() devices: Device[];
	@Input() branchCounters: any[];

	@Output() createVariable = new EventEmitter<Argument>();

	valueType: string = 'static';
	valueTypes: any[];

	propertyName: string = '';
	selectedType: string;
	availableTypes: string[] = AVAILABLE_TYPES;
	arrayTypes: string[] = [];
	objectTypes: GenericObject = {};
	// Simple parameter schema reference so I'm not constantly showing parameterApi.schema
	parameterSchema: ParameterSchema;
	selectData: Select2OptionData[];
	selectConfig: Select2Options;
	selectInitialValue: string[];

	// tslint:disable-next-line:no-empty
	constructor() { }

	/**
	 * On init, we want to ensure our data is correctly formatted.
	 * If reference is null, set it to empty string for editing.
	 * If our value is of type array or object and is null, initalize them as such.
	 * Additionally, if we're array or object types, track the types of the values that currently exist.
	 * Initialize user and role selects if necessary (if schema type user or role is used).
	 */
	ngOnChanges(): void {
		this.initParameterSchema();
		this.initDeviceSelect()
		this.initBranchCounterSelect();
		this.initTypeSelector();
		this.initUserSelect();
		this.initRoleSelect();
	}

	initDeviceSelect(): void {
		if (!this.isDeviceArgument) return;
		this.argument.name = '__device__';
	}

	initParameterSchema(): void {
		if (this.isDeviceArgument) return;

		this.parameterSchema = this.parameterApi.schema;
		if (this.argument.reference == null) { 
			this.argument.reference = ''; 
		} 

		if (this.argument.value == null) {
			if (this.parameterSchema.type === 'array') { 
				this.argument.value = [];
			} else if (this.parameterSchema.type === 'object') {
				this.argument.value = {};
			}
		} else if (this.argument.value && this.parameterSchema.type === 'array') {
			for (const item of (this.argument.value as any[])) {
				this.arrayTypes.push(typeof(item));
			}
		} else if (this.argument.value && this.parameterSchema.type === 'object') {
			for (const key in (this.argument.value as GenericObject)) {
				if ((this.argument.value as GenericObject).hasOwnProperty(key)) {
					this.objectTypes[key] = typeof((this.argument.value as GenericObject)[key]);
				}
			}
		}
	}

	initTypeSelector(): void {
		this.valueTypes = (this.isDeviceArgument) ? 
		[
			{ id: 'device', name: 'Device'},
			{ id: 'action', name: 'Action Output'},
		] : [
			{ id: 'static', name: 'Static Value'},
			{ id: 'action', name: 'Action Output'},
			{ id: 'branch', name: 'Branch Counter'},
			{ id: 'variable', name: 'Environment Variable'}
		]

		this.valueType = 'static';
		if (this.isDeviceArgument && !this.argument.reference) this.valueType = 'device';
		else if (this.argument.reference) {
			if (this.loadedWorkflow.actions.find(action => action.id == this.argument.reference)) this.valueType = 'action';
			else if (this.loadedWorkflow.branches.find(branch => branch.id == this.argument.reference)) this.valueType = 'branch';
			else if (this.loadedWorkflow.environment_variables.find(variable => variable.id == this.argument.reference)) this.valueType = 'variable';
		}

		this.selectedType = this.availableTypes[0];
	}

	/**
	 * Initializes the user select2 box for arguments that have { type: 'user' } ParameterSchemas.
	 */
	initUserSelect(): void {
		if (!this.isUserSelect) { return; }

		this.selectData = this.users.map((user) => {
			return { id: user.id.toString(), text: user.username };
		});

		this.selectConfig = {
			width: '100%',
			placeholder: 'Select user',
		};

		this.selectInitialValue = JSON.parse(JSON.stringify(this.argument.value));

		if (this.parameterSchema.type === 'array') {
			this.selectConfig.placeholder += '(s)';
			this.selectConfig.multiple = true;
			this.selectConfig.allowClear = true;
			this.selectConfig.closeOnSelect = false;
			if (Array.isArray(this.argument.value)) 
				this.selectInitialValue = this.argument.value.map((val: number) => val.toString());
		}
	}

	/**
	 * Initializes the role select2 box for arguments that have { type: 'role' } ParameterSchemas.
	 */
	initRoleSelect(): void {
		if (!this.isRoleSelect) { return; }

		this.selectData = this.roles.map((role) => {
			return { id: role.id.toString(), text: role.name };
		});

		this.selectConfig = {
			width: '100%',
			placeholder: 'Select role',
		};

		this.selectInitialValue = JSON.parse(JSON.stringify(this.argument.value));

		if (this.parameterSchema.type === 'array') {
			this.selectConfig.placeholder += '(s)';
			this.selectConfig.multiple = true;
			this.selectConfig.allowClear = true;
			this.selectConfig.closeOnSelect = false;
			if (Array.isArray(this.argument.value)) 
				this.selectInitialValue = this.argument.value.map((val: number) => val.toString());
		}
	}

	initBranchCounterSelect(): void {
		this.branchCounters = this.loadedWorkflow.listBranchCounters();
	}

	/**
	 * Event fired on the select2 change for users/roles. Updates the value based on the event value.
	 * @param $event JS Event Fired
	 */
	selectChange($event: any): void {
		this.clearReference();
		// Convert strings to numbers here
		if (this.parameterSchema.type === 'array') {
			const array = $event.value.map((id: string) => +id);
			this.argument.value = array;
		} else {
			this.argument.value = +$event.value;
		}
	}

	/**
	 * Event fired on the select2 change for users/roles. Updates the value based on the event value.
	 * @param $event JS Event Fired
	 */
	clearReference(): void {
		delete this.argument.reference;
	}

	/**
	 * Adds an item to an array if the argument parameter is array.
	 */
	addItem(): void {
		this.clearReference();
		switch (this.selectedType) {
			case 'string':
				(this.argument.value as any[]).push('');
				break;
			case 'number':
				(this.argument.value as any[]).push(null);
				break;
			case 'boolean':
				(this.argument.value as any[]).push(false);
				break;
			default:
				return;
		}
		this.arrayTypes.push(this.selectedType);
	}

	/**
	 * Moves a selected index in an array "up" (by swapping it with the ID before).
	 * @param index Index to move
	 */
	moveUp(index: number): void {
		const idAbove = index - 1;
		const toBeSwapped = (this.argument.value as any[])[idAbove];
		const arrayTypeToBeSwapped = this.arrayTypes[idAbove];

		(this.argument.value as any[])[idAbove] = (this.argument.value as any[])[index];
		(this.argument.value as any[])[index] = toBeSwapped;

		this.arrayTypes[idAbove] = this.arrayTypes[index];
		this.arrayTypes[index] = arrayTypeToBeSwapped;
	}

	/**
	 * Moves a selected index in an array "down" (by swapping it with the ID after).
	 * @param index Index to move
	 */
	moveDown(index: number): void {
		const idBelow = index + 1;
		const toBeSwapped = (this.argument.value as any[])[idBelow];
		const arrayTypeToBeSwapped = this.arrayTypes[idBelow];

		(this.argument.value as any[])[idBelow] = (this.argument.value as any[])[index];
		(this.argument.value as any[])[index] = toBeSwapped;

		this.arrayTypes[idBelow] = this.arrayTypes[index];
		this.arrayTypes[index] = arrayTypeToBeSwapped;
	}

	/**
	 * Removes a value at a given index of the argument value (if the value is an array).
	 * @param index Index to remove
	 */
	removeItem(index: number): void {
		(this.argument.value as any[]).splice(index, 1);
		this.arrayTypes.splice(index, 1);
	}

	/**
	 * Adds a new property to an our argument's value object of a given name and type.
	 */
	addProperty(): void {
		this.clearReference();
		if ((this.argument.value as object).hasOwnProperty(this.propertyName)) { return; }
		this.propertyName = this.propertyName.trim();
		switch (this.selectedType) {
			case 'string':
				(this.argument.value as any)[this.propertyName] = '';
				break;
			case 'number':
				(this.argument.value as any)[this.propertyName] = null;
				break;
			case 'boolean':
				(this.argument.value as any)[this.propertyName] = false;
				break;
			default:
				return;
		}
		this.objectTypes[this.propertyName] = this.selectedType;
		this.propertyName = '';
	}

	/**
	 * Removes a property from our argument's value object by key.
	 * @param key Key to remove
	 */
	removeProperty(key: string): void {
		delete (this.argument.value as any)[key];
		delete this.objectTypes[key];
	}

	/**
	 * Track by function for arrays.
	 * Needed to track by index for primitives (since normally it tracks by reference for objects/arrays).
	 * @param index Index to track by
	 * @param item Item in array by index
	 */
	trackArraysBy(index: any, item: any) {
		return index;
	}

	// TODO: maybe somehow recursively find actions that may occur before. Right now it just returns all of them.
	getPreviousActions(): Action[] {
		return this.loadedWorkflow.actions;
	}

	/**
	 * Gets the minimum value to check against for JSON Schema minimum / exclusiveMinimum parameters
	 * @param schema JSON Schema object
	 */
	getMin(schema: ParameterSchema): number {
		if (schema.minimum === undefined) { return null; }
		if (schema.exclusiveMinimum) { return schema.minimum + 1; }
		return schema.minimum;
	}

	/**
	 * Gets the maximum value to check against for JSON Schema maximum / exclusiveMaximum parameters
	 * @param schema JSON Schema Object
	 */
	getMax(schema: ParameterSchema): number {
		if (schema.maximum === undefined) { return null; }
		if (schema.exclusiveMaximum) { return schema.maximum - 1; }
		return schema.maximum;
	}

	/**
	 * Checks if this array is an array of primitives only.
	 * Returns false if the schema is not an array or if it contains user/role types.
	 * @param schema JSON Schema Object to check against
	 */
	isNormalArray(schema: ParameterSchema): boolean {
		if (schema.type !== 'array') { return false; }

		if (Array.isArray(schema.items)) {
			(schema.items as GenericObject[]).forEach(i => {
				if (i.type === 'user' || i.type === 'role') { return false; }
			});
		} else if (schema.items && (schema.items.type === 'user' || schema.items.type === 'role')) { return false; }

		return true;
	}

	get isDeviceArgument(): boolean {
		return this.devices && !this.parameterApi;
	}

	/**
	 * Checks if this schema represents a user select (single or multiple via array type).
	 * @param schema JSON Schema Object to check against
	 */
	get isUserSelect(): boolean {
		return this.parameterSchema && 
			   (this.parameterSchema.type === 'user' || 
			   (this.parameterSchema.type === 'array' && this.parameterSchema.items && 
			   !Array.isArray(this.parameterSchema.items) && this.parameterSchema.items.type === 'user'));
	}

	/**
	 * Checks if this schema represents a role select (single or multiple via array type).
	 * @param schema JSON Schema Object to check against
	 */
	get isRoleSelect(): boolean {
		return this.parameterSchema &&
			   (this.parameterSchema.type === 'role' || 
			   (this.parameterSchema.type === 'array' && this.parameterSchema.items && 
			   !Array.isArray(this.parameterSchema.items) && this.parameterSchema.items.type === 'role'));
	}

	get isReference(): boolean {
		return ['static', 'device', 'branch', 'variable'].indexOf(this.valueType) == -1;
	}

	get isStatic(): boolean {
		return this.valueType == 'static';
	}

	get isActionSelect(): boolean {
		return this.valueType == 'action';
	}

	get isVariableSelect(): boolean {
		return this.valueType == 'variable';
	}

	get isStringSelect(): boolean {
		return this.isStatic && this.parameterSchema && this.parameterSchema.type === 'string' && !this.parameterSchema.enum;
	}

	get isNumberSelect(): boolean {
		return this.isStatic && this.parameterSchema && (this.parameterSchema.type === 'number' || this.parameterSchema.type === 'integer')
	}

	get isEnumSelect(): boolean {
		return this.isStatic && this.parameterSchema && this.parameterSchema.enum;
	}

	get isBooleanSelect(): boolean {
		return this.isStatic && this.parameterSchema && this.parameterSchema.type === 'boolean';
	}

	get isDeviceSelect() : boolean {
		return this.valueType == 'device';
	}

	get isBranchCounterSelect(): boolean {
		return this.valueType == 'branch'
	}
<<<<<<< HEAD

	addVariable() {
		this.createVariable.emit(this.argument)
	}

	resetValue(): void {
		// this.argument.value = null;
		// this.argument.reference = null;
		// this.argument.selection = null;
	}
=======
>>>>>>> 77cb0f48
}<|MERGE_RESOLUTION|>--- conflicted
+++ resolved
@@ -1,8 +1,4 @@
-<<<<<<< HEAD
 import { Component, ViewEncapsulation, Input, Output, EventEmitter, OnChanges } from '@angular/core';
-=======
-import { Component, ViewEncapsulation, Input, OnInit, OnChanges } from '@angular/core';
->>>>>>> 77cb0f48
 import { Select2OptionData } from 'ng2-select2/ng2-select2';
 
 import { Workflow } from '../models/playbook/workflow';
@@ -417,17 +413,8 @@
 	get isBranchCounterSelect(): boolean {
 		return this.valueType == 'branch'
 	}
-<<<<<<< HEAD
 
 	addVariable() {
 		this.createVariable.emit(this.argument)
 	}
-
-	resetValue(): void {
-		// this.argument.value = null;
-		// this.argument.reference = null;
-		// this.argument.selection = null;
-	}
-=======
->>>>>>> 77cb0f48
 }