--- conflicted
+++ resolved
@@ -25,11 +25,8 @@
 import { Argument } from '../models/playbook/argument';
 import { User } from '../models/user';
 import { Role } from '../models/role';
-<<<<<<< HEAD
 import { ActionStatus } from '../models/execution/actionStatus';
-=======
 import { ConditionalExpression } from '../models/playbook/conditionalExpression';
->>>>>>> c31b1078
 
 @Component({
 	selector: 'playbook-component',
