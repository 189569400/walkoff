<div id="main" class="playbookMain">
    <!-- Graph editor toolbar -->
    <div id="playbookToolbar" class=btn-toolbar role=toolbar>
        <div class="btn-group" role="group">
            <button id="new-button" type="button" class="btn btn-default" data-toggle="tooltip" title="New Workflow"
                (click)="newWorkflowModal()">
                <i class="fa fa-file-o"></i>
            </button>
        </div>
        <div class="btn-group" role="group">
            <button id="load-button" type="button" class="btn btn-default" data-toggle="modal" data-target="#workflowsModal"
                title="Load Workflow">
                <i class="fa fa-folder-open-o"></i>
            </button>
        </div>
        <div class="btn-group" role="group">
            <button id="save-button" type="button" class="btn btn-default" data-toggle="tooltip" title="Save Workflow"
                [disabled]="!loadedWorkflow" (click)="save()">
                <i class="fa fa-save"></i>
            </button>
        </div>
        <div class="btn-group" role="group">
            <button id="remove-button" type="button" class="btn btn-default" data-toggle="tooltip" title="Delete Selected Nodes"
                [disabled]="!loadedWorkflow" (click)="removeSelectedNodes()">
                <i class="fa fa-trash-o"></i>
            </button>
        </div>
        <div class="btn-group" role="group">
            <button id="undo-button" type="button" class="btn btn-default" data-toggle="tooltip" title="Undo"
                [disabled]="!loadedWorkflow || (ur && ur.isUndoStackEmpty())" (click)="ur.undo()">
                <i class="fa fa-undo"></i>
            </button>
        </div>
        <div class="btn-group" role="group">
            <button id="redo-button" type="button" class="btn btn-default" data-toggle="tooltip" title="Redo"
                [disabled]="!loadedWorkflow || (ur && ur.isRedoStackEmpty())" (click)="ur.redo()">
                <i class="fa fa-repeat"></i>
            </button>
        </div>
        <!-- <div class="btn-group" role="group">
            <button id="cut-button" type="button" class="btn btn-default" data-toggle="tooltip" title="Cut" [disabled]="!loadedWorkflow"
                (click)="cut()">
                <span class="fa fa-cut" style="transform: rotate(-90deg);"></span>
            </button>
        </div> -->
        <div class="btn-group" role="group">
            <button id="copy-button" type="button" class="btn btn-default" data-toggle="tooltip" title="Copy"
                [disabled]="!loadedWorkflow" (click)="copy()">
                <i class="fa fa-copy"></i>
            </button>
        </div>
        <div class="btn-group" role="group">
            <button id="paste-button" type="button" class="btn btn-default" data-toggle="tooltip" title="Paste"
                [disabled]="!loadedWorkflow" (click)="paste()">
                <i class="fa fa-paste"></i>
            </button>
        </div>
        <div class="btn-group" role="group">
            <button id="execute-button" type="button" class="btn btn-default" data-toggle="tooltip" title="Execute Workflow"
                [disabled]="!loadedWorkflow || !loadedWorkflow.is_valid" (click)="executeWorkflow()">
                <i class="fa fa-play-circle"></i>
            </button>
        </div>
        <div class="btn-group" role="group">
            <button id="clear-execution-highlighting-button" type="button" class="btn btn-default" data-toggle="tooltip"
                title="Clear Execution Results" [disabled]="!loadedWorkflow || !loadedWorkflow.is_valid" (click)="clearExecutionResults()">
                <i class="fa fa-eraser"></i>
            </button>
        </div>
        <label *ngIf="loadedWorkflow" id="currentWorkflowText" class="mr-1">{{loadedPlaybook.name}} -</label>
        <input *ngIf="loadedWorkflow" type="text" class="form-control workflowNameInput my-auto" [(ngModel)]="loadedWorkflow.name"
            name="name" required>
        <label *ngIf="loadedWorkflow && !loadedWorkflow?.is_valid" id="currentWorkflowText">(In Progress)</label>
    </div>
    <!-- Graph editor -->
    <div class="row graphEditorRow">
        <!-- Column for app/action display for drag and drop -->

        <div class="col-md-2 graphEditorColumn">
            <div class="panel-group" id="accordion" #accordion [hidden]="!loadedWorkflow">
                <div class="card my-1">
                    <input class="form-control" placeholder="Filter Actions..." [ngModel]="actionFilter" [formControl]="actionFilterControl" />
                </div>
                <div *ngFor="let app of getAppsWithActions()" class="card card-default my-1">
                    <div class="card-heading playbook-heading collapsed" data-toggle="collapse" [attr.data-target]="'#actionsCollapse' + removeWhitespace(app.name)"
                        [title]="app.info ? app.info.description : ''">
                        <h5 class="card-title my-auto p-2">{{app.name}}</h5>
                    </div>
                    <div id="actionsCollapse{{removeWhitespace(app.name)}}" class="card-collapse collapse action-panel">
                        <div class="card-body my-auto p-3">
                            <div *ngFor="let actionApi of app.getFilteredActionApis(actionFilter)" class="card card-default actionPanel my-1"
                                dnd-draggable [dragEnabled]="true" [dragData]="{ appName: app.name, actionApi: actionApi }"
                                (dblclick)="handleDoubleClickEvent(app.name, actionApi.name)" [title]="actionApi.description">
                                <div class="card-body my-auto p-2">
                                    <span>{{actionApi.name}}</span>
                                    <!-- <i class="fa fa-bars pull-right" aria-hidden="true"></i> -->
                                </div>
                            </div>
                        </div>
                    </div>
                </div>
            </div>
        </div>

        <!-- Actual cytoscape graph editor -->
        <div class="col-md-6 graphEditorColumn">
            <div id="cy" #cyRef dnd-droppable (onDropSuccess)="handleDropEvent($event)" [hidden]="!loadedWorkflow"
                tabindex="0"></div>
            <div id="cy-instructions" [hidden]="loadedWorkflow">
                <p>Instructions:</p>
                <p>
                    <button class="btn btn-primary" data-toggle="modal" data-target="#workflowsModal">Load Workflow</button>
                </p>
                <p>
                    Use this button to load the workflow into the graph. After loading an initial workflow you may use
                    the Load Workflow button
                    on the toolbar.
                </p>
                <p>
                    <b>Drag and drop</b> items from Actions tab into the graph to create a new workflow action.
                    <b>Double click</b> also works.
                </p>
            </div>
        </div>

        <!-- Parameter editors -->
        <div class="col-md-4 graphEditorColumn">
            <!-- Editor for Actions -->
            <div *ngIf="!waitingOnData && selectedAction" class="parametersEditor">
                <h3>Action Parameters</h3>
                <div class="row">
                    <div class="col-4">
                        <label>App:</label>
                        <span>{{selectedAction.app_name}}</span>
                    </div>
                    <div class="col-4">
                        <label>Action:</label>
                        <span>{{selectedAction.action_name}}</span>
                    </div>
                    <div class="col-4">
                        <button [disabled]="selectedAction.id === loadedWorkflow.start" class="btn btn-primary pull-right"
                            (click)="setStartNode(selectedAction.id)">Set as Start Action</button>
                    </div>
                </div>
                <div class="row">
                    <div>
                        <label>Description:</label>
                        <span>{{selectedActionApi.description}}</span>
                    </div>
                    <div>
                        <label>Returns:</label>
                        <div *ngFor="let i of selectedActionApi.returns">
                            <div class="col-16 col-offset-1">
                                <label>{{i.status}}</label>
                                <span>{{i.description}}</span>
                            </div>
                        </div>
                    </div>
                </div>
                <div class="form-group">
                    <label for="name">Name
                        <i class="fa fa-asterisk required" title="This field is required."></i>
                    </label>
                    <input type="text" class="form-control" [(ngModel)]="selectedAction.name" name="name" required>
                </div>
                <div *ngIf="!selectedActionApi.global" class="form-group deviceArgument">
                    <label for="device_id">Device
                        <i class="fa fa-asterisk required" title="This field is required."></i>
                    </label>
                    <playbook-argument-component [loadedWorkflow]="loadedWorkflow" [argument]="selectedAction.device_id"
                        [id]="id" [users]="users" [roles]="roles" [devices]="relevantDevices"></playbook-argument-component>
                </div>
                <!-- Inputs -->
                <div *ngIf="selectedActionApi.parameters.length">
                    <h4>Arguments</h4>
                    <playbook-argument-component *ngFor="let parameterApi of selectedActionApi.parameters; let id = index"
                        [loadedWorkflow]="loadedWorkflow" [argument]="getOrInitializeSelectedActionArgument(parameterApi)"
                        [parameterApi]="parameterApi" [id]="id" [users]="users" [roles]="roles" (createVariable)="onCreateVariable($event)"></playbook-argument-component>
                </div>
                <!-- Triggers -->
                <div>
                    <div class="row">
                        <div class="col-6">
                            <h4>Trigger Condition</h4>
                        </div>
                        <div class="col-6">
                            <div class="form-group">
                                <button *ngIf="!selectedAction.trigger" class="btn btn-primary pull-right" (click)="specifyTrigger(selectedAction)">
                                    <i class="fa fa-plus"></i>Specify Trigger Condition
                                </button>
                                <button *ngIf="selectedAction.trigger" class="btn btn-danger pull-right" (click)="removeTrigger(selectedAction)">
                                    <i class="fa fa-close"></i>Remove Trigger Condition
                                </button>
                            </div>
                        </div>
                    </div>
                    <playbook-conditional-expression-component *ngIf="selectedAction.trigger" [conditionalExpression]="selectedAction.trigger"
                        [appApis]="appApis" [selectedAppName]="selectedAction.app_name" [loadedWorkflow]="loadedWorkflow"
                        (createVariable)="onCreateVariable($event)"></playbook-conditional-expression-component>
                </div>
            </div>
            <!-- Editor for Branches (edges) -->
            <div *ngIf="selectedBranchParams && selectedBranchParams.branch" class="parametersEditor">
                <h3>Branch Parameters</h3>
                <div class="form-group">
                    <label for="status">Return Type
                        <i class="fa fa-asterisk required" title="This field is required."></i>
                    </label>
                    <select class="form-control" [(ngModel)]="selectedBranchParams.branch.status" name="status">
                        <option *ngFor="let i of selectedBranchParams.returnTypes" [value]="i.status" [label]="i.status"
                            [class.failure]="i.failure">{{i.status}}</option>
                    </select>
                </div>
                <div class="form-group">
                    <label for="priority">Priority
                        <i class="fa fa-asterisk required" title="This field is required."></i>
                    </label>
                    <input type="number" max="999" min="1" class="form-control" [(ngModel)]="selectedBranchParams.branch.priority"
                        name="priority" required>
                </div>
                <div>
                    <div class="row">
                        <div class="col-6">
                            <h4>Condition</h4>
                        </div>
                        <div class="col-6">
                            <div class="form-group">
                                <button *ngIf="!selectedBranchParams.branch.condition" class="btn btn-primary pull-right"
                                    (click)="specifyCondition(selectedBranchParams.branch)">
                                    <i class="fa fa-plus"></i>Specify Condition
                                </button>
                                <button *ngIf="selectedBranchParams.branch.condition" class="btn btn-danger pull-right"
                                    (click)="removeCondition(selectedBranchParams.branch)">
                                    <i class="fa fa-close"></i>Remove Condition
                                </button>
                            </div>
                        </div>
                    </div>
                    <playbook-conditional-expression-component *ngIf="selectedBranchParams.branch.condition"
                        [conditionalExpression]="selectedBranchParams.branch.condition" [appApis]="appApis"
                        [selectedAppName]="selectedBranchParams.appName" [loadedWorkflow]="loadedWorkflow"
                        (createVariable)="onCreateVariable($event)"></playbook-conditional-expression-component>
                </div>
            </div>
        </div>
    </div>


    <ngb-tabset *ngIf="loadedWorkflow?.id || loadedWorkflow?.environment_variables?.length > 0" class="mb-3" destoryOnHide="false" (tabChange)="recalculateConsoleTable($event)">

        <ngb-tab *ngIf="loadedWorkflow?.id && !loadedWorkflow?.has_errors" title="Console" id="console-tab">
            <ng-template ngbTabContent>
                <div id="console" #consoleContainer class="p-2 mb-3">
                    <div *ngFor="let log of consoleLog" class="my-1">{{ log.message }}</div>
                </div>
            </ng-template>
        </ngb-tab>

        <ngb-tab *ngIf="loadedWorkflow?.id && !loadedWorkflow?.has_errors" title="Execution" id="execution-tab">
            <ng-template ngbTabContent>
                <div id="executionResultsModal">
                    <div #workflowResultsContainer>
                        <ngx-datatable #workflowResultsTable class='material expandable' [columnMode]="'flex'" [rows]="actionStatuses"
                            [sortType]="'multi'" [footerHeight]="25" [rowHeight]="undefined" [sorts]="[{prop: 'started_at', dir: 'desc'}]"
                            [limit]="10">
                            <!-- Column Templates -->
                            <ngx-datatable-column name="Action IDs" prop="action_id" [flexGrow]="1"></ngx-datatable-column>
                            <ngx-datatable-column name="App Name" prop="app_name" [flexGrow]="1"></ngx-datatable-column>
                            <ngx-datatable-column name="Action Name" prop="action_name" [flexGrow]="1"></ngx-datatable-column>
                            <ngx-datatable-column name="Started At" prop="started_at" [flexGrow]="1">
                                <ng-template let-row="row" ngx-datatable-cell-template>
                                    <span [title]="row.localized_started_at">
                                        {{actionStatusStartedRelativeTimes[row.execution_id]}}
                                    </span>
                                </ng-template>
                            </ngx-datatable-column>
                            <ngx-datatable-column name="Completed At" prop="completed_at" [flexGrow]="1">
                                <ng-template let-row="row" ngx-datatable-cell-template>
                                    <span [title]="row.localized_completed_at">
                                        {{actionStatusCompletedRelativeTimes[row.execution_id]}}
                                    </span>
                                </ng-template>
                            </ngx-datatable-column>
                            <ngx-datatable-column name="Status" prop="status" [flexGrow]="1"></ngx-datatable-column>
                            <ngx-datatable-column name="Arguments" [sortable]="false" [flexGrow]="2">
                                <ng-template let-row="row" ngx-datatable-cell-template>
                                    {{getFriendlyArguments(row.arguments)}}
                                </ng-template>
                            </ngx-datatable-column>
                            <ngx-datatable-column name="Result" [sortable]="false" [flexGrow]="4">
                                <ng-template let-row="row" ngx-datatable-cell-template>
                                    {{getFriendlyJSON(row.result)}}
                                </ng-template>
                            </ngx-datatable-column>
                        </ngx-datatable>
                    </div>
                </div>
            </ng-template>
        </ngb-tab>

        <ngb-tab *ngIf="loadedWorkflow?.environment_variables?.length > 0" title="Environment Variables" id="variable-tab">
            <ng-template ngbTabContent>
                <ngx-datatable #environmentVariableTable class='material expandable' [columnMode]="'flex'" [rows]="getVariables()"
                    [sortType]="'multi'" [footerHeight]="25" [rowHeight]="undefined" [sorts]="[]" [limit]="10">
                    <ngx-datatable-column name="Namea" prop="name" [sortable]="false" [flexGrow]="1"></ngx-datatable-column>
                    <ngx-datatable-column name="Default Value" prop="value" [sortable]="false" [flexGrow]="1"></ngx-datatable-column>
                    <ngx-datatable-column name="Description" prop="description" [sortable]="false" [flexGrow]="3"></ngx-datatable-column>
                    <ngx-datatable-column name="Actions" [resizeable]="false" [sortable]="false" [draggable]="false"
                        [flexGrow]="2">
                        <ng-template let-row="row" ngx-datatable-cell-template>
                            <button (click)="editVariableModal(row)" class="btn btn-primary mx-1" title="Edit Variable"><i
                                    class="fa fa-edit"></i></button>
                            <button (click)="deleteVariable(row)" class="btn btn-danger mx-1" title="Delete Variable"><i
                                    class="fa fa-times"></i></button>
                        </ng-template>
                    </ngx-datatable-column>
                </ngx-datatable>
            </ng-template>
        </ngb-tab>

        <ngb-tab *ngIf="loadedWorkflow?.has_errors" title="Workflow Errors ({{ loadedWorkflow?.all_errors.length }})" id="error-tab">
            <ng-template ngbTabContent>
                <ngx-datatable #errorLogTable class='material expandable' [columnMode]="'flex'" [rows]="getErrors()"
                    [sortType]="'multi'" [footerHeight]="25" [rowHeight]="undefined" [sorts]="[]" [limit]="10">
                    <ngx-datatable-column name="Error" prop="error" [sortable]="false" [flexGrow]="1"></ngx-datatable-column>
                </ngx-datatable>
            </ng-template>
        </ngb-tab>

    </ngb-tabset>

    <div class="modal fade" id="playbookAndWorkflowActionModal" role="dialog" aria-labelledby="playbookAndWorkflowActionModalTitle"
        aria-hidden="true">
        <div class="modal-dialog" role="document">
            <div class="modal-content">
                <div class="modal-header">
                    <h4 class="modal-title" id="playbookAndWorkflowActionModalTitle">{{modalParams.title}}</h4>
                    <button type="button" class="close" data-dismiss="modal" aria-label="Close">
                        <span aria-hidden="true">&times;</span>
                    </button>
                </div>
                <div class="modal-body">
                    <div *ngIf="modalParams.shouldShowPlaybook" class="form-group">
                        <h6>{{modalParams.shouldShowExistingPlaybooks ? 'Select a Playbook' : 'Enter a Playbook'}}</h6>
                        <select *ngIf="modalParams.shouldShowExistingPlaybooks" name="playbookSelect" id="playbookSelect"
                            [(ngModel)]="modalParams.selectedPlaybookId" class="form-control">
                            <option [ngValue]="''">-- Create new Playbook --</option>
                            <option *ngFor="let i of playbooks" [ngValue]="i.id" [label]="i.name">{{i.name}}</option>
                        </select>
<<<<<<< HEAD
                        <input type="text" *ngIf="modalParams.selectedPlaybookId === '' || !modalParams.shouldShowExistingPlaybooks" [(ngModel)]="modalParams.newPlaybook"
                            class="form-control mt-2" placeholder="Enter a new playbook name">
=======
                        <input type="text" *ngIf="modalParams.selectedPlaybookId === '' || !modalParams.shouldShowExistingPlaybooks"
                            [(ngModel)]="modalParams.newPlaybook" class="form-control" placeholder="Enter a new playbook name">
>>>>>>> 9c44f193
                    </div>
                    <div *ngIf="modalParams.shouldShowWorkflow" class="form-group">
                        <h6>Enter a Workflow</h6>
                        <input type="text" [(ngModel)]="modalParams.newWorkflow" class="form-control" placeholder="Enter a new workflow name">
                    </div>
                </div>
                <div class="modal-footer">
                    <button type="button" class="btn btn-secondary" data-dismiss="modal">Close</button>
                    <button type="button" class="btn btn-primary" (click)="modalParams.submit()">{{modalParams.submitText}}</button>
                </div>
            </div>
        </div>
    </div>

    <div class="modal fade" id="workflowsModal" role="dialog" aria-labelledby="workflowModalTitle" aria-hidden="true">
        <div class="modal-dialog modal-lg" role="document">
            <div class="modal-content">
                <div class="modal-header">
                    <h4 class="modal-title" id="workflowModalTitle">Playbooks and Workflows</h4>
                    <button type="button" class="close" data-dismiss="modal" aria-label="Close">
                        <span aria-hidden="true">&times;</span>
                    </button>
                </div>
                <div class="modal-body">
                    <div class="importContainer">
                        <h5>Import Playbook</h5>
                        <div class="pull-right">
                            <input #importFile type="file" name="file" id="file" class="importPlaybookInput" (change)="onImportSelectChange($event)" />
                            <button [disabled]="!playbookToImport" (click)="importPlaybook()" class="btn btn-primary btn-sm"
                                title="Import Playbook">
                                <i class="fa fa-upload"></i>
                            </button>
                        </div>
                    </div>
                    <div class="panel-group" id="workflowAccordion">
                        <div *ngFor="let playbook of playbooks" class="card card-default">
                            <div class="card-heading playbook-heading" data-toggle="collapse" [attr.data-target]="'#loadWorkflowCollapse' + removeWhitespace(playbook.name)">
                                <h5 class="card-title my-auto p-3">
                                    {{playbook.name}}
                                    <div class="pull-right">
                                        <button (click)="renamePlaybookModal($event, playbook)" class="btn btn-primary btn-sm mx-1"
                                            title="Rename Playbook">
                                            <i class="fa fa-i-cursor"></i>
                                        </button>
                                        <button (click)="duplicatePlaybookModal($event, playbook)" class="btn btn-primary btn-sm mx-1"
                                            title="Duplicate Playbook">
                                            <i class="fa fa-copy"></i>
                                        </button>
                                        <button (click)="exportPlaybook($event, playbook)" class="btn btn-primary btn-sm mx-1"
                                            title="Export Playbook">
                                            <i class="fa fa-download"></i>
                                        </button>
                                        <button (click)="deletePlaybook($event, playbook)" class="btn btn-danger btn-sm mx-1"
                                            title="Delete Playbook">
                                            <i class="fa fa-times"></i>
                                        </button>
                                    </div>
                                </h5>
                            </div>
                            <div id="loadWorkflowCollapse{{removeWhitespace(playbook.name)}}" class="card-collapse collapse">
                                <div class="card-body p-3">
                                    <div *ngFor="let workflow of playbook.workflows" class="card card-default workflowPanel my-1">
                                        <div class="card-body my-auto p-2">
                                            <a (click)="loadWorkflow(playbook, workflow)">{{workflow.name}}</a>
                                            <div class="pull-right">
                                                <!-- <button (click)="renameWorkflowModal(playbook.id, workflow.id)" class="btn btn-primary" title="Rename Workflow">
                                                    <i class="fa fa-i-cursor"></i>
                                                </button> -->
                                                <button (click)="duplicateWorkflowModal(playbook.id, workflow.id)"
                                                    class="btn btn-primary btn-sm mx-1" title="Duplicate Workflow">
                                                    <i class="fa fa-copy"></i>
                                                </button>
                                                <button (click)="deleteWorkflow(playbook, workflow)" class="btn btn-danger btn-sm mx-1"
                                                    title="Delete Workflow">
                                                    <i class="fa fa-times"></i>
                                                </button>
                                            </div>
                                        </div>
                                    </div>
                                </div>
                            </div>
                        </div>
                    </div>
                </div>
            </div>
        </div>
    </div>
</div><|MERGE_RESOLUTION|>--- conflicted
+++ resolved
@@ -347,13 +347,8 @@
                             <option [ngValue]="''">-- Create new Playbook --</option>
                             <option *ngFor="let i of playbooks" [ngValue]="i.id" [label]="i.name">{{i.name}}</option>
                         </select>
-<<<<<<< HEAD
-                        <input type="text" *ngIf="modalParams.selectedPlaybookId === '' || !modalParams.shouldShowExistingPlaybooks" [(ngModel)]="modalParams.newPlaybook"
-                            class="form-control mt-2" placeholder="Enter a new playbook name">
-=======
-                        <input type="text" *ngIf="modalParams.selectedPlaybookId === '' || !modalParams.shouldShowExistingPlaybooks"
-                            [(ngModel)]="modalParams.newPlaybook" class="form-control" placeholder="Enter a new playbook name">
->>>>>>> 9c44f193
+                        <input type="text" *ngIf="modalParams.selectedPlaybookId === '' || !modalParams.shouldShowExistingPlaybooks" 
+                            [(ngModel)]="modalParams.newPlaybook" class="form-control mt-2" placeholder="Enter a new playbook name">
                     </div>
                     <div *ngIf="modalParams.shouldShowWorkflow" class="form-group">
                         <h6>Enter a Workflow</h6>
