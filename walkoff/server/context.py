--- conflicted
+++ resolved
@@ -15,21 +15,12 @@
         """
         self.execution_db = walkoff.executiondb.ExecutionDatabase(config.EXECUTION_DB_TYPE, config.EXECUTION_DB_PATH)
 
-<<<<<<< HEAD
         if init_all:
             import walkoff.multiprocessedexecutor.multiprocessedexecutor as executor
-            self.subscription_cache = SubscriptionCache()
-            self.case_logger = CaseLogger(self.case_db, self.subscription_cache)
             self.cache = walkoff.cache.make_cache(config.CACHE)
             action_execution_strategy = make_execution_strategy(config)
-            self.executor = executor.MultiprocessedExecutor(self.cache, self.case_logger, action_execution_strategy)
-            self.scheduler = walkoff.scheduler.Scheduler(self.case_logger)
-=======
-        self.cache = walkoff.cache.make_cache(config.CACHE)
-        action_execution_strategy = make_execution_strategy(config)
-        self.executor = executor.MultiprocessedExecutor(self.cache, action_execution_strategy)
-        self.scheduler = walkoff.scheduler.Scheduler()
->>>>>>> 2f9ad2a7
+            self.executor = executor.MultiprocessedExecutor(self.cache, action_execution_strategy)
+            self.scheduler = walkoff.scheduler.Scheduler()
 
     def inject_app(self, app):
         self.scheduler.app = app