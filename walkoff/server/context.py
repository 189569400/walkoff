import walkoff.cache
import walkoff.executiondb
import walkoff.scheduler
<<<<<<< HEAD
from walkoff.worker.action_exec_strategy import make_execution_strategy
import walkoff.config
=======
>>>>>>> 7f641777


class Context(object):

    def __init__(self, init_all=True, executor=True):
        """Initializes a new Context object. This acts as an interface for objects to access other event specific
            variables that might be needed.
        """
        self.execution_db = walkoff.executiondb.ExecutionDatabase(walkoff.config.Config.EXECUTION_DB_TYPE,
                                                                  walkoff.config.Config.EXECUTION_DB_PATH)

        if init_all:
<<<<<<< HEAD
            self.cache = walkoff.cache.make_cache(walkoff.config.Config.CACHE)
            if executor:
                import walkoff.multiprocessedexecutor.multiprocessedexecutor as executor
                action_execution_strategy = make_execution_strategy(walkoff.config.Config)
                self.executor = executor.MultiprocessedExecutor(self.cache, action_execution_strategy)
                self.scheduler = walkoff.scheduler.Scheduler()
=======
            import walkoff.multiprocessedexecutor.multiprocessedexecutor as executor
            self.cache = walkoff.cache.make_cache(config.CACHE)
            self.executor = executor.MultiprocessedExecutor(self.cache, config)
            self.scheduler = walkoff.scheduler.Scheduler()
>>>>>>> 7f641777

    def inject_app(self, app):
        self.scheduler.app = app<|MERGE_RESOLUTION|>--- conflicted
+++ resolved
@@ -1,11 +1,7 @@
 import walkoff.cache
 import walkoff.executiondb
 import walkoff.scheduler
-<<<<<<< HEAD
-from walkoff.worker.action_exec_strategy import make_execution_strategy
 import walkoff.config
-=======
->>>>>>> 7f641777
 
 
 class Context(object):
@@ -18,19 +14,11 @@
                                                                   walkoff.config.Config.EXECUTION_DB_PATH)
 
         if init_all:
-<<<<<<< HEAD
             self.cache = walkoff.cache.make_cache(walkoff.config.Config.CACHE)
             if executor:
                 import walkoff.multiprocessedexecutor.multiprocessedexecutor as executor
-                action_execution_strategy = make_execution_strategy(walkoff.config.Config)
-                self.executor = executor.MultiprocessedExecutor(self.cache, action_execution_strategy)
+                self.executor = executor.MultiprocessedExecutor(self.cache, walkoff.config.Config)
                 self.scheduler = walkoff.scheduler.Scheduler()
-=======
-            import walkoff.multiprocessedexecutor.multiprocessedexecutor as executor
-            self.cache = walkoff.cache.make_cache(config.CACHE)
-            self.executor = executor.MultiprocessedExecutor(self.cache, config)
-            self.scheduler = walkoff.scheduler.Scheduler()
->>>>>>> 7f641777
 
     def inject_app(self, app):
         self.scheduler.app = app