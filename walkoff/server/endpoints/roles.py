--- conflicted
+++ resolved
@@ -86,11 +86,7 @@
         clear_resources_for_role(role.name)
         db.session.delete(role)
         db.session.commit()
-<<<<<<< HEAD
-        return {}, SUCCESS
-=======
         return {}, NO_CONTENT
->>>>>>> 91479123
 
     return __func()
 
