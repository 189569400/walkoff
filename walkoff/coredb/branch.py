--- conflicted
+++ resolved
@@ -41,14 +41,7 @@
         self.destination_id = destination_id
         self.status = status
         self.priority = priority
-<<<<<<< HEAD
         self.condition = condition
-=======
-
-        self.conditions = []
-        if conditions:
-            self.conditions = conditions
->>>>>>> ad46a466
 
     def execute(self, data_in, accumulator):
         """Executes the Branch object, determining if this Branch should be taken.
