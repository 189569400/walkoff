--- conflicted
+++ resolved
@@ -1,7 +1,4 @@
-<<<<<<< HEAD
 __version__ = '0.6.7'
-=======
-__version__ = '0.6.3'
 
 
 def initialize_databases():
@@ -10,4 +7,3 @@
 
     walkoff.coredb.devicedb.device_db = walkoff.coredb.devicedb.DeviceDatabase()
     walkoff.case.database.case_db = walkoff.case.database.CaseDatabase()
->>>>>>> 91479123
