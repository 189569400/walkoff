import json
import logging
from uuid import UUID

from sqlalchemy import Column, String, ForeignKey, orm, UniqueConstraint
from sqlalchemy.orm import relationship
from sqlalchemy_utils import UUIDType

from walkoff.appgateway.appinstancerepo import AppInstanceRepo
from walkoff.events import WalkoffEvent
from walkoff.executiondb import Device_Base
from walkoff.executiondb.action import Action
from walkoff.executiondb.executionelement import ExecutionElement
<<<<<<< HEAD
from walkoff.appgateway.appinstancerepo import AppInstanceRepo
from walkoff.helpers import InvalidExecutionElement
=======
>>>>>>> 9c419330

logger = logging.getLogger(__name__)


class Workflow(ExecutionElement, Device_Base):
    __tablename__ = 'workflow'
    playbook_id = Column(UUIDType(binary=False), ForeignKey('playbook.id'))
    name = Column(String(80), nullable=False)
    actions = relationship('Action', cascade='all, delete-orphan')
    branches = relationship('Branch', cascade='all, delete-orphan')
    start = Column(UUIDType(binary=False))
    __table_args__ = (UniqueConstraint('playbook_id', 'name', name='_playbook_workflow'),)

    def __init__(self, name, start, id=None, actions=None, branches=None):
        """Initializes a Workflow object. A Workflow falls under a Playbook, and has many associated Actions
            within it that get executed.
        Args:
            name (str): The name of the Workflow object.
            start (int): ID of the starting Action.
            id (str|UUID, optional): Optional UUID to pass into the Action. Must be UUID object or valid UUID string.
                Defaults to None.
            actions (list[Action]): Optional Action objects. Defaults to None.
            branches (list[Branch], optional): A list of Branch objects for the Workflow object. Defaults to None.
        """
        ExecutionElement.__init__(self, id)
        self.name = name
        self.actions = actions if actions else []
        self.branches = branches if branches else []

        self.start = start

        self._is_paused = False
        self._abort = False
        self._accumulator = {}
        self._execution_id = 'default'
        self._instance_repo = None

        self.validate()

    @orm.reconstructor
    def init_on_load(self):
        """Loads all necessary fields upon Workflow being loaded from database"""
        self._is_paused = False
        self._abort = False
        self._accumulator = {}
        self._instance_repo = AppInstanceRepo()
        self._execution_id = 'default'

    def validate(self):
        action_ids = [action.id for action in self.actions]
        errors = {}
        if not self.start and self.actions:
            errors['start'] = 'Workflows with actions require a start parameter'
        elif self.actions and self.start not in action_ids:
            errors['start'] = 'Workflow start ID {} not found in actions'.format(self.start)

        branch_errors = []
        for branch in self.branches:
            if branch.source_id not in action_ids:
                branch_errors.append('Branch source ID {} not found in workflow actions'.format(branch.source_id))
            if branch.destination_id not in action_ids:
                branch_errors.append('Branch destination ID {} not found in workflow actions'.format(branch.destination_id))
        if branch_errors:
            errors['branches'] = branch_errors
        if errors:
            raise InvalidExecutionElement(self.id, self.name, 'Invalid workflow', errors=errors)

    def get_action_by_id(self, action_id):
        return next((action for action in self.actions if action.id == action_id), None)

    def remove_action(self, action_id):
        """Removes a Action object from the Workflow's list of Actions given the Action ID.
        Args:
            action_id (str): The ID of the Action object to be removed.
        Returns:
            True on success, False otherwise.
        """
        action_to_remove = self.get_action_by_id(action_id)
        self.actions.remove(action_to_remove)
        self.branches[:] = [branch for branch in self.branches if
                            (branch.source_id != action_id and branch.destination_id != action_id)]

        logger.debug('Removed action {0} from workflow {1}'.format(action_id, self.name))
        return True

    def pause(self):
        """Pauses the execution of the Workflow. The Workflow will pause execution before starting the next Action.
        """
        self._is_paused = True
        logger.info('Pausing workflow {0}'.format(self.name))

    def abort(self):
        """Aborts the execution of the Workflow. The Workflow will abort execution before starting the next Action.
        """
        self._abort = True
        logger.info('Aborting workflow {0}'.format(self.name))

    def execute(self, execution_id, start=None, start_arguments=None, resume=False):
        """Executes a Workflow by executing all Actions in the Workflow list of Action objects.
        Args:
            execution_id (str): The UUID4 hex string uniquely identifying this workflow instance
            start (int, optional): The ID of the first Action. Defaults to None.
            start_arguments (list[Argument]): Argument parameters into the first Action. Defaults to None.
            resume (bool, optional): Optional boolean to resume a previously paused workflow. Defaults to False.
        """
        self._execution_id = execution_id
        logger.info('Executing workflow {0}'.format(self.name))
        WalkoffEvent.CommonWorkflowSignal.send(self, event=WalkoffEvent.WorkflowExecutionStart)
        start = start if start is not None else self.start
        if not isinstance(start, UUID):
            start = UUID(start)
        executor = self.__execute(start, start_arguments, resume)
        next(executor)

    def __execute(self, start, start_arguments=None, resume=False):
        actions = self.__actions(start=start)
        first = True
        for action in (action_ for action_ in actions if action_ is not None):
            self._executing_action = action
            logger.debug('Executing action {0} of workflow {1}'.format(action, self.name))

            if self._is_paused:
                self._is_paused = False
                WalkoffEvent.CommonWorkflowSignal.send(self, event=WalkoffEvent.WorkflowPaused)
                yield
            if self._abort:
                self._abort = False
                WalkoffEvent.CommonWorkflowSignal.send(self, event=WalkoffEvent.WorkflowAborted)
                yield

            device_id = self._instance_repo.setup_app_instance(action)

            if first:
                first = False
                result = action.execute(instance=self._instance_repo.get_app_instance(device_id)(),
                                        accumulator=self._accumulator, arguments=start_arguments, resume=resume)
            else:
                result = action.execute(instance=self._instance_repo.get_app_instance(device_id)(),
                                        accumulator=self._accumulator, resume=resume)
            if result and result.status == "trigger":
                yield
            self._accumulator[action.id] = action.get_output().result
        self.__shutdown()
        yield

    def __actions(self, start):
        current_id = start
        current_action = self.get_action_by_id(current_id)

        while current_action:
            yield current_action
            current_id = self.get_branch(current_action, self._accumulator)
            current_action = self.get_action_by_id(current_id) if current_id is not None else None
            yield  # needed so that when for-loop calls next() it doesn't advance too far
        yield  # needed so you can avoid catching StopIteration exception

    def get_branch(self, current_action, accumulator):
        """Executes the Branch objects associated with this Workflow to determine which Action should be
            executed next.
        Args:
            current_action(Action): The current action that has just finished executing.
            accumulator (dict): The accumulated results of previous Actions.
        Returns:
            The ID of the next Action to be executed if successful, else None.
        """
        if self.branches:
            branches = sorted(
                self.__get_branches_by_action_id(current_action.id), key=lambda branch_: branch_.priority)
            for branch in branches:
                # TODO: This here is the only hold up from getting rid of action._output.
                # Keep whole result in accumulator
                destination_id = branch.execute(current_action.get_output(), accumulator)
                return destination_id
            return None
        else:
            return None

    def __get_branches_by_action_id(self, id_):
        branches = []
        if self.branches:
            for branch in self.branches:
                if branch.source_id == id_:
                    branches.append(branch)
        return branches

    def __shutdown(self):
        # Upon finishing shut down instances
        self._instance_repo.shutdown_instances()
        result_str = {}
        for action, action_result in self._accumulator.items():
            try:
                result_str[action] = json.dumps(action_result)
            except TypeError:
                logger.error('Result of workflow is neither string or a JSON-able. Cannot record')
                result_str[action] = 'error: could not convert to JSON'
        data = dict(self._accumulator)
        try:
            data_json = json.dumps(data)
        except TypeError:
            data_json = str(data)
        WalkoffEvent.CommonWorkflowSignal.send(self, event=WalkoffEvent.WorkflowShutdown, data=data_json)
        logger.info('Workflow {0} completed. Result: {1}'.format(self.name, self._accumulator))

    def set_execution_id(self, execution_id):
        """Sets the execution UD for the Workflow
        Args:
            execution_id (str): The execution ID
        """
        self._execution_id = execution_id

    def get_execution_id(self):
        """Gets the execution ID for the Workflow
        Returns:
            The execution ID of the Workflow
        """
        return self._execution_id

    def get_executing_action_id(self):
        """Gets the ID of the currently executing Action
        Returns:
            The ID of the currently executing Action
        """
        return self._executing_action.id

    def get_accumulator(self):
        """Gets the accumulator
        Returns:
            The accumulator
        """
        return self._accumulator

    def get_instances(self):
        """Gets all instances
        Returns:
            All instances
        """
        return self._instance_repo.get_all_app_instances()<|MERGE_RESOLUTION|>--- conflicted
+++ resolved
@@ -11,11 +11,7 @@
 from walkoff.executiondb import Device_Base
 from walkoff.executiondb.action import Action
 from walkoff.executiondb.executionelement import ExecutionElement
-<<<<<<< HEAD
-from walkoff.appgateway.appinstancerepo import AppInstanceRepo
 from walkoff.helpers import InvalidExecutionElement
-=======
->>>>>>> 9c419330
 
 logger = logging.getLogger(__name__)
 
@@ -77,7 +73,8 @@
             if branch.source_id not in action_ids:
                 branch_errors.append('Branch source ID {} not found in workflow actions'.format(branch.source_id))
             if branch.destination_id not in action_ids:
-                branch_errors.append('Branch destination ID {} not found in workflow actions'.format(branch.destination_id))
+                branch_errors.append(
+                    'Branch destination ID {} not found in workflow actions'.format(branch.destination_id))
         if branch_errors:
             errors['branches'] = branch_errors
         if errors:
