--- conflicted
+++ resolved
@@ -2,13 +2,6 @@
 
 from sqlalchemy import Column
 from sqlalchemy_utils import UUIDType
-
-<<<<<<< HEAD
-from sqlalchemy import Column
-from uuid import uuid4
-=======
-from walkoff.executiondb.representable import Representable
->>>>>>> 9c419330
 
 
 class ExecutionElement(object):
