pydantic == 0.32.2
docker
docker-compose
minio
aiodocker == 0.14.0
pyyaml
aiohttp
async_timeout
fastapi
six
redis
uvicorn
tenacity
<<<<<<< HEAD
=======
pydantic == 0.32.2
>>>>>>> a839b6c8
email-validator<|MERGE_RESOLUTION|>--- conflicted
+++ resolved
@@ -11,8 +11,5 @@
 redis
 uvicorn
 tenacity
-<<<<<<< HEAD
-=======
 pydantic == 0.32.2
->>>>>>> a839b6c8
 email-validator